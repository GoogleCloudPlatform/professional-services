--- conflicted
+++ resolved
@@ -58,9 +58,4 @@
 
 ## Notes
 
-<<<<<<< HEAD
-- Secret annotations can be modified via `kubectl edit`.
-=======
-- *secret-syncer* does **not** delete secrets, even if they are deleted from the source namespace.
-- Secrets annotations can be modified via `kubectl edit`.
->>>>>>> 1b3c693f
+- Annotations for existing Secrets can be modified via `kubectl edit`.