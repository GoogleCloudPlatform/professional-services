# Copyright 2019 Google Inc.
#
# Licensed under the Apache License, Version 2.0 (the "License");
# you may not use this file except in compliance with the License.
# You may obtain a copy of the License at
#
#     http://www.apache.org/licenses/LICENSE-2.0
#
# Unless required by applicable law or agreed to in writing, software
# distributed under the License is distributed on an "AS IS" BASIS,
# WITHOUT WARRANTIES OR CONDITIONS OF ANY KIND, either express or implied.
# See the License for the specific language governing permissions and
# limitations under the License.

"""Executes tests on functions created in main.py."""
import datetime
from string import Template
import unittest
import unittest.mock as mock
import config
import main
from unittest.mock import mock_open
from google.cloud import bigquery


class MockQueryResult():
    """Class to create Mock Objects resembling query results."""

    def __init__(self, usage_date=None, partition_timestamp=None):
        self.usage_date = usage_date
        self.partition_timestamp = partition_timestamp


class TestMain(unittest.TestCase):
    """Class to test main.py functions."""

    def setUp(self):
        self.mocked_bq = mock.Mock()

    @mock.patch('builtins.open', new_callable=mock_open)

    def testFileToString(self, mock_file):

        """Tests that creating a string from a SQL file executes on correct file."""
        main.file_to_string(config.config_vars['sql_file_path'])
        mock_file.assert_called_with(config.config_vars['sql_file_path'], 'r')

    def testExecuteTransformationQuery(self):
        """Tests that transformation query will execute."""

        mocked_table_list = [mock.Mock()]
        self.mocked_bq().list_tables.return_value = mocked_table_list
        main.execute_transformation_query(self.mocked_bq())
        self.mocked_bq().query().result().called

<<<<<<< HEAD
=======


>>>>>>> d3cd1e5f
    def testPartitionsAndUsageDates(self):
        """Tests that the # of partitions is equal to the # of usage_start_times."""
        bq_client = bigquery.Client()
        job_config = bigquery.QueryJobConfig()
        usage_query = """
            SELECT COUNT(DISTINCT(DATE(usage_start_time))) AS cnt 
            FROM `{billing_project_id}.{output_dataset_id}.{output_table_name}`
            """
        usage_query = usage_query.format(**config.config_vars)
        query_job = bq_client.query(usage_query, job_config=job_config)
        for row in query_job.result():
            output_result = row.cnt

        partition_query = """
            SELECT COUNT(DISTINCT(partition_id)) AS cnt 
            FROM [{billing_project_id}.{output_dataset_id}.{output_table_name}$__PARTITIONS_SUMMARY__]
            """
        partition_query = partition_query.format(**config.config_vars)
        job_config = bigquery.QueryJobConfig()
        job_config.use_legacy_sql = True
        query_job = bq_client.query(partition_query, job_config=job_config)
        for row in query_job.result():
            partition_result = row.cnt
        assert output_result == partition_result

    def tearDown(self):
        self.mocked_bq.dispose()


if __name__ == '__main__':
    unittest.main()<|MERGE_RESOLUTION|>--- conflicted
+++ resolved
@@ -53,11 +53,7 @@
         main.execute_transformation_query(self.mocked_bq())
         self.mocked_bq().query().result().called
 
-<<<<<<< HEAD
-=======
 
-
->>>>>>> d3cd1e5f
     def testPartitionsAndUsageDates(self):
         """Tests that the # of partitions is equal to the # of usage_start_times."""
         bq_client = bigquery.Client()
