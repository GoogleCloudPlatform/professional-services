--- conflicted
+++ resolved
@@ -45,27 +45,6 @@
 ## Releases
 Detailed release notes are available [here](docs/release_notes.README.md).
 
-<<<<<<< HEAD
-=======
-## Testing
-After the solution is successfully deployed, navigate to CloudScheduler console
-to test the solution.
-
-* Click 'Run Now' to execute the jobs.
-* First execute 'quota-export-job' and wait for it to finish.
-* After the above job finishes, execute the second job 'quota-export-report-job'.
-  <img src="docs/scheduler.png" align="center" />
-* Navigate to the DataStudio dashboard.
-* You should see latest utilization data on the dashboard.
-  <img src="docs/utilization.png" align="center" />
-* Thresholds report should show the latest report on the dashboard.
-  <img src="docs/threshold.png" align="center" />
-* If there are any quotas that are exceeding set threshold, you should have also received a
-notification as well.
-  <img src="docs/alert.png" align="center" />
-
-<br />
->>>>>>> f3d57a3d
 
 ## Contact Us
 For any comments, issues or feedback, please reach out to us at pso-quota-monitoring@google.com