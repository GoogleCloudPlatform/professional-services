
**NOTE**: This README is for python version of the solution. For Java version please refer
[here](../java/README.md).


## Introduction

Standalone tool with following capabilities
1. Export all quota related metrics to BigQuery.
2. DataStudio dashboard to
  * Visualize quota utilization data at various resource hierarchy levels.
  * Show quota threshold reports(quota's that are exceeding the configured thresholds).
3. Trigger alerts when quota's exceed set threshold(s).


## Demo Dashboard
The Demo dashboard showing the final output is available <a href="https://datastudio.google.com/u/2/reporting/50bdadac-9ea0-4dcd-bee2-f323c968186d/page/xxWVB" target="_blank">here</a>.


## Deployment Guide
#### Common Steps
* Create a project
* Associate billing with the project
* Provide permissions to the user/Service Account(SA) that would deploy the solution.
  > These permissions are only for deploying the solution. The deployment
    creates neccessary service accounts and permissions for the solution to
    operate.
  * Assign the following permissions at org level to the user or service
    account(SA) that would be executing the deployment steps. An admin can create a custom role and assign it to the user/SA by following the example <a href="https://cloud.google.com/iam/docs/creating-custom-roles#creating_a_custom_role" target="_blank">here</a>
    * resourcemanager.organizations.getIamPolicy
    * resourcemanager.organizations.setIamPolicy
<<<<<<< HEAD
  * Assign the following permissions at project level to the user or service account that
=======
  * Assign the following roles at project level to the user or service account that
>>>>>>> 649f5011
    would be executing the deployment steps
    * roles/appengine.appCreator
    * roles/appengine.appViewer
    * roles/bigquery.user
    * roles/cloudbuild.builds.editor
    * roles/cloudscheduler.admin
    * roles/iam.serviceAccountCreator
    * roles/iam.serviceAccountDeleter
    * roles/iam.serviceAccountUser
    * roles/pubsub.admin
    * roles/resourcemanager.projectIamAdmin
    * roles/run.developer
    * roles/serviceusage.serviceUsageAdmin
    * roles/storage.admin

#### Deployment steps
Follow the below guide to deploy the solution using terraform
* [Terraform steps](docs/terraform_deploy.README.md)


## Testing Guide
A testing guide with detailed instructions is available
[here](docs/testing_guide.README.md).


## Releases
Detailed release notes are available [here](docs/release_notes.README.md).


## Contact Us
For any comments, issues or feedback, please reach out to us at pso-quota-monitoring@google.com<|MERGE_RESOLUTION|>--- conflicted
+++ resolved
@@ -29,11 +29,7 @@
     account(SA) that would be executing the deployment steps. An admin can create a custom role and assign it to the user/SA by following the example <a href="https://cloud.google.com/iam/docs/creating-custom-roles#creating_a_custom_role" target="_blank">here</a>
     * resourcemanager.organizations.getIamPolicy
     * resourcemanager.organizations.setIamPolicy
-<<<<<<< HEAD
-  * Assign the following permissions at project level to the user or service account that
-=======
   * Assign the following roles at project level to the user or service account that
->>>>>>> 649f5011
     would be executing the deployment steps
     * roles/appengine.appCreator
     * roles/appengine.appViewer
