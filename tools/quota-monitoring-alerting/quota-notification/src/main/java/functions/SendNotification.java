--- conflicted
+++ resolved
@@ -30,10 +30,9 @@
 import com.google.cloud.logging.LogEntry;
 import com.google.cloud.logging.Logging;
 import com.google.cloud.logging.LoggingOptions;
+import com.google.cloud.logging.Payload.StringPayload;
 import com.google.cloud.logging.Severity;
-import com.google.cloud.logging.Payload.StringPayload;
 import functions.eventpojos.PubSubMessage;
-import java.io.IOException;
 import java.util.ArrayList;
 import java.util.Collections;
 import java.util.List;
@@ -47,7 +46,6 @@
   private static final String HOME_PROJECT = System.getenv("HOME_PROJECT");
   private static final String DATASET = System.getenv("ALERT_DATASET");
   private static final String TABLE = System.getenv("ALERT_TABLE");
-  
 
   private static final Logger logger = Logger.getLogger(SendNotification.class.getName());
 
@@ -56,12 +54,8 @@
    * */
   @Override
   public void accept(PubSubMessage message, Context context) {
-<<<<<<< HEAD
     // logger.info(String.format(message.getEmailIds()));
-=======
-    //logger.info(String.format(message.getEmailIds()));
     logger.info("Successfully made it to sendNotification");
->>>>>>> 1a28a351
     List<String> alerts = browseAlertTable();
     logger.info("Successfully got data from alert table");
     sendAlert(alerts);
@@ -124,57 +118,24 @@
   }
 
   /*
-<<<<<<< HEAD
-   * API to send Email using SendGrid API
+   * Logging API used to construct and send custom log containing quota data
+   * The logName triggers the alert policy
    * */
-  private static void sendEmail(List<String> alerts) {
-    Email from = new Email(FROM_EMAIL_ID);
-    String subject = "ALERT Usage of " + alerts.size() + " metrics is above threshold";
-    String[] toEmailIds = TO_EMAIL_IDS.split(",");
-    Email to = new Email(toEmailIds[0]);
-    Personalization p1 = new Personalization();
-    for (String email : toEmailIds) {
-      p1.addTo(new Email(email));
-    }
-    String alertsStr = String.join("\n", alerts);
-    Content content = new Content("text/plain", alertsStr);
-    Mail mail = new Mail(from, subject, to, content);
-    mail.addPersonalization(p1);
-
-    // SendGrid sg = new SendGrid(System.getenv("SENDGRID_API_KEY"));
-    SendGrid sg = new SendGrid(SENDGRID_API_KEY);
-    Request request = new Request();
-    try {
-      request.setMethod(Method.POST);
-      request.setEndpoint("mail/send");
-      request.setBody(mail.build());
-      Response response = sg.api(request);
-      logger.info(String.valueOf(response.getStatusCode()));
-      logger.info(String.valueOf(response.getBody()));
-      logger.info(String.valueOf(response.getHeaders()));
-    } catch (IOException ex) {
-      logger.severe(ex.getMessage());
-    }
-=======
-  * Logging API used to construct and send custom log containing quota data 
-  * The logName triggers the alert policy
-  * */
-  private static void sendAlert(List<String> alerts){
+  private static void sendAlert(List<String> alerts) {
     String logName = "quota-alerts";
-    String alertsStr = String.join("<br>",alerts);
+    String alertsStr = String.join("<br>", alerts);
     String text = alertsStr;
     logger.info(text);
     LoggingOptions logging = LoggingOptions.getDefaultInstance();
     Logging log_client = logging.getService();
     LogEntry entry =
-            LogEntry.newBuilder(StringPayload.of(text))
-                .setSeverity(Severity.INFO)	      
-                .setLogName(logName)
-                .setResource(MonitoredResource.newBuilder("global").build())
-                .build();
+        LogEntry.newBuilder(StringPayload.of(text))
+            .setSeverity(Severity.INFO)
+            .setLogName(logName)
+            .setResource(MonitoredResource.newBuilder("global").build())
+            .build();
 
     // Writes the log entry asynchronously
     log_client.write(Collections.singleton(entry));
->>>>>>> 1a28a351
   }
 }