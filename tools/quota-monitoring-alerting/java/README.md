--- conflicted
+++ resolved
@@ -293,13 +293,8 @@
 <img src="img/test_bigquery_table.png" align="center" />
 
 ### 3.10 Data Studio Dashboard setup
-<<<<<<< HEAD
 1. Go to the [Data studio dashboard template](https://datastudio.google.com/c/u/0/reporting/93ae73b6-9703-48b8-8bfc-e4cebbbc26a2/page/xxWVB) . If this link is not accessible, reach out to pso-quota-monitoring@google.com to share the dashboard template with your email id. A data studio dashboard will look like this:
 <img src="img/ds-template-top-10-usage.png" align="center" />
-=======
-1. Go to the [Data studio dashboard template](https://datastudio.google.com/s/jVC2WvaxTNU) . If this link is not accessible, reach out to pso-quota-monitoring@google.com to share the dashboard template with your email id. A data studio dashboard will look like this:
-<img src="img/ds_template.png" align="center" />
->>>>>>> d1eeb964
 2. Make a copy of the template from the copy icon at the top bar (top - right corner)
 <img src="img/ds-dropdown-copy.png" align="center" />
 3. Click on ‘Copy Report’ button
@@ -373,11 +368,7 @@
 And query is as follows: (Replace the project id, dataset id and table name and verify query running in Bigquery editor)
 
 ```
-<<<<<<< HEAD
 SELECT region, metric FROM quota-monitoring-project-49.quota_monitoring_dataset.quota_monitoring_table
-=======
-SELECT region, metric FROM quota-monitoring-project-34.quota_monitoring_dataset.quota_monitoring_table
->>>>>>> d1eeb964
 WHERE m_value not like "0%"
 GROUP BY
     org_id,
