#@data/values
---
organization: '11111111'
bundles:
  pci-dss: false
  cis: false
compute:
<<<<<<< HEAD
  computeRestrictDiskSize:
    params:
      max_disksize: 100
=======
  computeAllowedInstanceLabels:
    params:
      labels:
      - "label1"
      - "label2"
>>>>>>> 3a409e69
<|MERGE_RESOLUTION|>--- conflicted
+++ resolved
@@ -5,14 +5,11 @@
   pci-dss: false
   cis: false
 compute:
-<<<<<<< HEAD
   computeRestrictDiskSize:
     params:
       max_disksize: 100
-=======
   computeAllowedInstanceLabels:
     params:
       labels:
       - "label1"
       - "label2"
->>>>>>> 3a409e69
