custom.firewallRequireDescription:
  action_type: DENY
  condition: |-
    (
      resource.description == "" &&
      !resource.name.startsWith("gke-") &&
      !resource.name.startsWith("k8s-") &&
      !resource.name.endsWith("-hc") &&
      !resource.name.startsWith("k8s2-") &&
      !resource.name.startsWith("gkegw1-l7-") &&
      !resource.name.startsWith("gkemcg1-l7-")
    )
<<<<<<< HEAD
  description: 'Prevent the creation of VPC firewall rule that does not have description
    provided. Description can

    be used for auditing to refer to security control'
=======
  description: Prevent the creation of VPC firewall rule that does not have description
    provided. Description can be used for auditing to refer to security control
>>>>>>> 7a7eb747
  display_name: Require description on Firewall rule
  method_types:
  - CREATE
  resource_types:
  - compute.googleapis.com/Firewall<|MERGE_RESOLUTION|>--- conflicted
+++ resolved
@@ -10,15 +10,8 @@
       !resource.name.startsWith("gkegw1-l7-") &&
       !resource.name.startsWith("gkemcg1-l7-")
     )
-<<<<<<< HEAD
-  description: 'Prevent the creation of VPC firewall rule that does not have description
-    provided. Description can
-
-    be used for auditing to refer to security control'
-=======
   description: Prevent the creation of VPC firewall rule that does not have description
     provided. Description can be used for auditing to refer to security control
->>>>>>> 7a7eb747
   display_name: Require description on Firewall rule
   method_types:
   - CREATE
