#@ load("@ytt:overlay", "overlay")
#@data/values-schema
---
#@overlay/match missing_ok=True
compute:
  computeAllowedInstanceMachineTypes:
    #@schema/validation one_of=["default", "skip", "include"]
    generation: "default"
    params:
      #@schema/validation min_len=1
      regex: '^(allow|deny)-(ingress|egress)-[a-zA-Z0-9-]*-(dev|uat|prd)$'
    bundles:
      pci-dss: true
      cis: false
  computeAllowedInstanceLabels:
    #@schema/validation one_of=["default", "skip", "include"]
    generation: "default"
    bundles:
      pci-dss: false
<<<<<<< HEAD
      cis: false
  computeRestrictDiskSize:
    #@schema/validation one_of=["default", "skip", "include"]
    generation: "default"
    bundles:
      pci-dss: false
      cis: false
    params:
      #@schema/validation min=1
      max_disksize: 0
=======
      cis: true
    params:
      #@schema/validation min_len=1
      labels:
      - ""
>>>>>>> 3a409e69
<|MERGE_RESOLUTION|>--- conflicted
+++ resolved
@@ -17,8 +17,11 @@
     generation: "default"
     bundles:
       pci-dss: false
-<<<<<<< HEAD
       cis: false
+     params:
+      #@schema/validation min_len=1
+      labels:
+      - ""
   computeRestrictDiskSize:
     #@schema/validation one_of=["default", "skip", "include"]
     generation: "default"
@@ -28,10 +31,5 @@
     params:
       #@schema/validation min=1
       max_disksize: 0
-=======
-      cis: true
-    params:
-      #@schema/validation min_len=1
-      labels:
-      - ""
->>>>>>> 3a409e69
+      cis: false
+    