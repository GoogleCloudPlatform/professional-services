# BigQuery Visualiser

This utility provides a web application which can be used to visualise the flow of execution stages within a BigQuery job. This may be useful in identifying problematic stages and provides greater usability for large query plans than the default query plan explanation in the Google Cloud Console.

![Sample](src/assets/images/Sample.png) 

--- 

## Release Notes
**11 Nov 2021**

Upgraded to Node V 12

**14 January 2020**

* Add ability to retrieve query by query id
* Added option 'AllUsers' to let user choose between listing their own queries or queries for all users in project
* tightened layouts
* improved display of failed queries

**6 October 2019**

* Added Progress View. See graphic display of work units comnpleted over time
* Highlight nodes that are still running. Useful for jobs that die
* Fix Stage display bug - when job was cancelled stage status was not displayed

**15 July 2019**

in order to have the appliction whitelisted on appspot.com, the automatic login
had to be disabled to allow users to access the Terms and Privacy page prior to logging in.

Treeview will by default hide reparttions.

Added a Display Options card at the bottom where this can be changed.

---
# Manual

## Overview
BigQuery Visualiser displays a Bigquery Queryplan document. It has two displays:

* Query Tree
* Task Gant Chart

<<<<<<< HEAD
## Hosting BqVisualiser
BqVisualiser is a single page web app  written in angular. 
Simply copy the compiled output to a webserver and you are good to go.

## Authentication
On opening the page, the app will attempt to authenticate you with your Google account. Once done you will be able to access 
=======
### Hosting BqVisualiser
BqVisualiser is a single page web app  written in angular.
Simply copy the compiled output to a webserver and you are good to go.

### Authentication
On opening the page, the app will attempt to authenticate you with your Google account. Once done you will be able to access
>>>>>>> 866017c4
your projects.

## Downloading Query Plans
On the 'Select Job' tab there are three options:

* Download from Google Cloud
* Retrieve by job id
* Upload from Computer

Under the card with this title:

1. Select a project from the listbox
2. Click on 'List Jobs'
3. Scroll through the list of jobs and click on the Get button of the job you are interested in

![download from list](src/assets/images/downloadlist.png)


If you select the option `list jobs for all users` then you must have owner permission for the selected project.


Enter a job id in the field. The format of the job id must be:
    <projectname>:<location>.<queryid>

![GetById](src/assets/images/GetById.png)


Assuming you have previously downloaded the query plan using the `bq show -j <jobid>i --format prettyjson` command to a local file,
click on this card the 'Select File to upload' button, navigate to the file and select it. To start uploading click the
Upload button.

![upload](src/assets/images/upload.png)


## The Tree Tab

The Tree tab shows the query plan as a directed graph.

![Tree](src/assets/images/tree.png)

* DB icons represent BQ tabkes
* all other icons represent actual query stages (input, compute, aggregate, etc.)
* clicking on a node displays the stage and step details on the right

![StageDetails](src/assets/images/StageDetails.png)

![Step Details](src/assets/images/StepDetails.png)

All nodes can be selected. On selection the right hand side tabs called 'Stage Details' and 'Step Details' provide in depth information.

At the bottom a number of tabs show overall plan information:

* Overview (jobId etc)
* Status (running, completed)
* SQL used
* Timings
* Statistics
* Settings

![Overview](src/assets/images/Overview.png)

![Status](src/assets/images/Status.png)

![SQL](src/assets/images/SQL.png)

![Statistics](src/assets/images/Statistics.png)

![Settings](src/assets/images/Settings.png)

## The Timing Tab
The timing Tab displaus a Gantt style view to quickly show how long the indivudal stages take.

<<<<<<< HEAD
![Timing](src/assets/images/Timing.png)
=======
![src/assets/images/Timing.png]
>>>>>>> caf65a02f0b811ee03b692a0deda91169c27b0cd

## The Progress Tab
Shows the progress of work over time with details of 

* work completed
* work active
* work outstanding
* slots

![Progress](src/assets/images/progress.png)

This useful to see when the query stalls for any reason, i.e. when stages do not progress 

---
# Known Limits

The application will only display graphs for queries. Load jobs etc do not result in query stages being output.

The Timing Page will not load if the execution times of jobs are less than 1 second. Thisi s a limitation of the graphing 
package.

Clicking the get projects when not yet logged in will result in a login process being started instead. Users need to
click on get projects button again after login was successful.

The Number of records transferred displayed for reads from tables can be incorrect if the stage reads from more than one table.
This is a limitation in the Job Details providewd by BQ.

---

# Building and Deploying
The applicagtion is a Single Page Application without a backend. It can be built and deployed to any webserver that c capable of serving static pages,
such as:

* Apache
* Tomcat
* IIS

## Client ID

To be able to access the BigQuery REST API you need to have create an OAuth client. Create this in the Google Cloud
Console under APIs & Services > Credentials.
When setting up the Client ID the #Authorized JavaScript origins# 
needs to be set to the URL from where the app is downloaded.

And #Authorized redirect URIs# need to be set to:

*  [download URL] 
*  [download URL]/ 
*  [download URL]/jobs

Once Done, set the value for *clientId* in the file ./envirnments/environment.prod.ts to 
the *ClientId* value in the console's Credential page

##Building
The Angular UI needs to be installed.
The compile with
  *ng build --prod*

THe output will e in the dist package. Deploy its contents to the web server  


# Known Bugs

On clicking the Login button, the login dialog appears. After completing 
the dialog successfully, the login button is still highlighted.
The user needs to click the button again so that hte logout button is highlighted,
before being able to download query plans.

Download from Google Cloud => Get Projects function is very slow.<|MERGE_RESOLUTION|>--- conflicted
+++ resolved
@@ -42,21 +42,12 @@
 * Query Tree
 * Task Gant Chart
 
-<<<<<<< HEAD
 ## Hosting BqVisualiser
 BqVisualiser is a single page web app  written in angular. 
 Simply copy the compiled output to a webserver and you are good to go.
 
 ## Authentication
 On opening the page, the app will attempt to authenticate you with your Google account. Once done you will be able to access 
-=======
-### Hosting BqVisualiser
-BqVisualiser is a single page web app  written in angular.
-Simply copy the compiled output to a webserver and you are good to go.
-
-### Authentication
-On opening the page, the app will attempt to authenticate you with your Google account. Once done you will be able to access
->>>>>>> 866017c4
 your projects.
 
 ## Downloading Query Plans
@@ -129,11 +120,7 @@
 ## The Timing Tab
 The timing Tab displaus a Gantt style view to quickly show how long the indivudal stages take.
 
-<<<<<<< HEAD
 ![Timing](src/assets/images/Timing.png)
-=======
-![src/assets/images/Timing.png]
->>>>>>> caf65a02f0b811ee03b692a0deda91169c27b0cd
 
 ## The Progress Tab
 Shows the progress of work over time with details of 
