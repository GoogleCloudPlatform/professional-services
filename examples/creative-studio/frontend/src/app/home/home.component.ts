--- conflicted
+++ resolved
@@ -52,12 +52,8 @@
 import { SearchService } from '../services/search/search.service';
 import { WorkspaceStateService } from '../services/workspace/workspace-state.service';
 import { ImageStateService } from '../services/image-state.service';
-<<<<<<< HEAD
-import { handleErrorSnackbar, handleSuccessSnackbar } from '../utils/handleMessageSnackbar';
-=======
 import { handleErrorSnackbar, handleSuccessSnackbar, handleInfoSnackbar } from '../utils/handleMessageSnackbar';
 import { MODEL_CONFIGS, GenerationModelConfig } from '../common/config/model-config';
->>>>>>> ea7bd18b
 
 @Component({
   selector: 'app-home',
@@ -111,52 +107,7 @@
   negativePhrases: string[] = [];
 
   // --- Dropdown Options ---
-<<<<<<< HEAD
-  generationModels = [
-    {
-      value: 'gemini-3-pro-image-preview',
-      viewValue: 'Nano Banana Pro',
-      isImage: true,
-      imageSrc: 'assets/images/banana-peel.png',
-    },
-    {
-      value: 'gemini-2.5-flash-image-preview',
-      viewValue: 'Nano Banana',
-      isImage: true,
-      imageSrc: 'assets/images/banana-peel.png',
-    },
-    {
-      value: 'imagen-4.0-generate-001',
-      viewValue: 'Imagen 4', // Keeping gemini-spark-icon for Imagen
-      icon: 'gemini-spark-icon',
-      isSvg: true,
-    },
-    {
-      value: 'imagen-4.0-ultra-generate-001',
-      viewValue: 'Imagen 4 Ultra', // Keeping gemini-spark-icon for Imagen
-      icon: 'gemini-spark-icon',
-      isSvg: true,
-    },
-    {
-      value: 'imagen-4.0-fast-generate-001',
-      viewValue: 'Imagen 4 Fast', // Keeping gemini-spark-icon for Imagen
-      icon: 'gemini-spark-icon',
-      isSvg: true,
-    },
-    {
-      value: 'imagen-3.0-generate-002',
-      viewValue: 'Imagen 3',
-      icon: 'auto_awesome',
-    },
-    {
-      value: 'imagen-3.0-fast-generate-001',
-      viewValue: 'Imagen 3 Fast',
-      icon: 'auto_awesome',
-    },
-  ];
-=======
   generationModels: GenerationModelConfig[] = MODEL_CONFIGS.filter(m => m.type === 'IMAGE');
->>>>>>> ea7bd18b
   selectedGenerationModelObject = this.generationModels[0];
   selectedGenerationModel = this.generationModels[0].viewValue;
   aspectRatioOptions: {
@@ -395,10 +346,6 @@
     if (typeof window !== 'undefined')
       window.addEventListener('mousemove', this.onMouseMove);
 
-<<<<<<< HEAD
-    // Load persisted state
-    this.restoreState();
-=======
     // Restore state from service
     this.imageStateService.state$.subscribe(state => {
       this.searchRequest.prompt = state.prompt;
@@ -435,7 +382,6 @@
       
       this.service.imagePrompt = state.prompt;
     });
->>>>>>> ea7bd18b
   }
 
   public saveState() {
@@ -444,17 +390,6 @@
       negativePrompt: this.searchRequest.negativePrompt || '',
       aspectRatio: this.searchRequest.aspectRatio,
       model: this.searchRequest.generationModel,
-<<<<<<< HEAD
-      lighting: this.searchRequest.lighting,
-      watermark: this.searchRequest.addWatermark,
-      googleSearch: this.searchRequest.googleSearch,
-      resolution: this.searchRequest.resolution,
-      style: this.searchRequest.style,
-      colorAndTone: this.searchRequest.colorAndTone,
-      numberOfMedia: this.searchRequest.numberOfMedia,
-      composition: this.searchRequest.composition,
-      useBrandGuidelines: this.searchRequest.useBrandGuidelines,
-=======
       lighting: this.searchRequest.lighting || null,
       watermark: this.searchRequest.addWatermark,
       googleSearch: this.searchRequest.googleSearch,
@@ -465,7 +400,6 @@
       composition: this.searchRequest.composition || null,
       useBrandGuidelines: this.searchRequest.useBrandGuidelines,
       mode: this.currentMode
->>>>>>> ea7bd18b
     });
   }
 
@@ -511,40 +445,6 @@
     }
   }
 
-<<<<<<< HEAD
-  private applyModelSettings(model: any) {
-    if (model.value === 'gemini-3-pro-image-preview') {
-      // Enable all aspect ratios for Gemini 3 Pro
-      this.aspectRatioOptions.forEach(r => (r.disabled = false));
-    } else if (model.value === 'gemini-2.5-flash-image-preview') {
-      // Nano Banana only supports 1:1 aspect ratio for now.
-      const oneToOneRatio = this.aspectRatioOptions.find(
-        r => r.value === '1:1',
-      );
-      if (oneToOneRatio) {
-        // Only set if not already set by restoreState or if invalid
-        if (this.searchRequest.aspectRatio !== '1:1') {
-          this.selectAspectRatio(oneToOneRatio);
-        }
-      }
-      // Disable other aspect ratios
-      this.aspectRatioOptions.forEach(r => {
-        r.disabled = r.value !== '1:1';
-      });
-    } else {
-      // Imagen models support standard aspect ratios
-      const imagenRatios = ['1:1', '16:9', '9:16', '3:4', '4:3'];
-      this.aspectRatioOptions.forEach(r => {
-        r.disabled = !imagenRatios.includes(r.value);
-      });
-      if (!imagenRatios.includes(this.searchRequest.aspectRatio)) {
-        const oneToOneRatio = this.aspectRatioOptions.find(
-          r => r.value === '1:1',
-        );
-        if (oneToOneRatio) {
-          this.selectAspectRatio(oneToOneRatio);
-        }
-=======
   private applyModelSettings(model: GenerationModelConfig) {
     const capabilities = model.capabilities;
 
@@ -558,7 +458,6 @@
       const firstSupported = this.aspectRatioOptions.find(r => !r.disabled);
       if (firstSupported) {
         this.selectAspectRatio(firstSupported);
->>>>>>> ea7bd18b
       }
     }
   }
@@ -648,20 +547,6 @@
     this.selectedGenerationModelObject = model;
     this.applyModelSettings(model);
 
-<<<<<<< HEAD
-    if (model.value !== 'gemini-3-pro-image-preview') {
-      // Enforce image limit (max 2 for non-Gemini 3 Pro models)
-      if (this.referenceImages.length > 2) {
-        this.referenceImages = this.referenceImages.slice(0, 2);
-      }
-      // Clear images for Imagen 4 as it doesn't support them
-      if (model.value.startsWith('imagen-4')) {
-        this.referenceImages = [];
-      }
-      // Reset Google Search for non-Gemini 3 Pro models
-      this.searchRequest.googleSearch = false;
-    }
-=======
     const capabilities = model.capabilities;
 
     // Enforce reference image limits
@@ -674,7 +559,6 @@
       this.searchRequest.googleSearch = false;
     }
 
->>>>>>> ea7bd18b
     this.saveState();
   }
 
@@ -682,8 +566,6 @@
     this.searchRequest.aspectRatio = ratio.value;
     this.selectedAspectRatio = ratio.viewValue;
     this.saveState();
-<<<<<<< HEAD
-=======
   }
 
   onAspectRatioChanged(ratio: string) {
@@ -730,7 +612,6 @@
 
   onOpenImageSelectorForReference() {
     this.openImageSelector();
->>>>>>> ea7bd18b
   }
 
   selectImageStyle(style: string): void {
@@ -827,12 +708,6 @@
     const payload: ImagenRequest = {
       ...this.searchRequest,
       negativePrompt: this.negativePhrases.join(', '),
-<<<<<<< HEAD
-      sourceMediaItems: validSourceMediaItems.length
-        ? validSourceMediaItems
-        : undefined,
-      sourceAssetIds: sourceAssetIds.length ? sourceAssetIds : undefined,
-=======
       sourceMediaItems:
         this.currentMode === 'Ingredients to Image' &&
         validSourceMediaItems.length
@@ -842,7 +717,6 @@
         this.currentMode === 'Ingredients to Image' && sourceAssetIds.length
           ? sourceAssetIds
           : undefined,
->>>>>>> ea7bd18b
       workspaceId: activeWorkspaceId ?? undefined,
     };
 
@@ -917,7 +791,6 @@
       useBrandGuidelines: false,
       googleSearch: false,
       resolution: '4K',
-<<<<<<< HEAD
     };
     this.negativePhrases = [];
     this.referenceImages = [];
@@ -933,6 +806,16 @@
     const imageUrl = this.imagenDocuments.presignedUrls[index];
     const mediaItemId = this.imagenDocuments.id;
 
+    // Check if we reached the limit
+    if (this.referenceImages.length >= this.selectedGenerationModelObject.capabilities.maxReferenceImages) {
+      handleInfoSnackbar(this._snackBar, `You can only add up to ${this.selectedGenerationModelObject.capabilities.maxReferenceImages} reference images for this model.`);
+      return;
+    }
+
+    // Switch to Ingredients to Image mode
+    this.currentMode = 'Ingredients to Image';
+    this.saveState();
+
     // Add to reference images
     const refImage: ReferenceImage = {
       previewUrl: imageUrl,
@@ -942,42 +825,6 @@
         role: 'input',
       },
     };
-=======
-    };
-    this.negativePhrases = [];
-    this.referenceImages = [];
-    this.sourceMediaItems = [];
-    this.selectedGenerationModel = this.generationModels[0].viewValue;
-    this.selectedGenerationModelObject = this.generationModels[0];
-    this.selectedAspectRatio = this.aspectRatioOptions[0].viewValue;
-    this.imageStateService.resetState();
-  }
-
-  editResultImage(index: number) {
-    if (!this.imagenDocuments || !this.imagenDocuments.presignedUrls) return;
-    const imageUrl = this.imagenDocuments.presignedUrls[index];
-    const mediaItemId = this.imagenDocuments.id;
-
-    // Check if we reached the limit
-    if (this.referenceImages.length >= this.selectedGenerationModelObject.capabilities.maxReferenceImages) {
-      handleInfoSnackbar(this._snackBar, `You can only add up to ${this.selectedGenerationModelObject.capabilities.maxReferenceImages} reference images for this model.`);
-      return;
-    }
-
-    // Switch to Ingredients to Image mode
-    this.currentMode = 'Ingredients to Image';
-    this.saveState();
-
-    // Add to reference images
-    const refImage: ReferenceImage = {
-      previewUrl: imageUrl,
-      sourceMediaItem: {
-        mediaItemId: mediaItemId,
-        mediaIndex: index,
-        role: 'input',
-      },
-    };
->>>>>>> ea7bd18b
     this.referenceImages.push(refImage);
 
     // Scroll to top to show the input
@@ -1024,15 +871,12 @@
     this.selectedAspectRatio =
       this.aspectRatioOptions.find(r => r.value === state.aspectRatio)
         ?.viewValue || this.aspectRatioOptions[0].viewValue;
-<<<<<<< HEAD
-=======
 
     // Switch to Ingredients to Image mode if we have reference images
     if (this.referenceImages.length > 0) {
       this.currentMode = 'Ingredients to Image';
       this.saveState();
     }
->>>>>>> ea7bd18b
   }
 
   private onMouseMove = (event: MouseEvent) => {
@@ -1193,10 +1037,7 @@
     this.router.navigate(['/vto'], navigationExtras);
   }
 
-<<<<<<< HEAD
-=======
-
->>>>>>> ea7bd18b
+
   private applySourceAssets(sourceAssets: EnrichedSourceAsset[]): void {
     if (!sourceAssets || sourceAssets.length === 0) {
       return;
