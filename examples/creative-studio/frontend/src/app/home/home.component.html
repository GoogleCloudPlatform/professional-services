<!--
 Copyright 2025 Google LLC

 Licensed under the Apache License, Version 2.0 (the "License");
 you may not use this file except in compliance with the License.
 You may obtain a copy of the License at

     http://www.apache.org/licenses/LICENSE-2.0

 Unless required by applicable law or agreed to in writing, software
 distributed under the License is distributed on an "AS IS" BASIS,
 WITHOUT WARRANTIES OR CONDITIONS OF ANY KIND, either express or implied.
 See the License for the specific language governing permissions and
 limitations under the License.
-->

<div class="lg:container lg:mx-auto">
  <div class="home-margin grid grid-cols-1">
    <!-- Video Homepage -->
    <ng-container *ngIf="isLoading && !isImageGenerating; else videoOrGallery">
      <div class="video-container">
        <div class="w-full h-full flex justify-center items-center">
          <mat-progress-spinner
            color="primary"
            mode="indeterminate"
          ></mat-progress-spinner>
        </div>
      </div>
    </ng-container>
    <ng-template #videoOrGallery>
      <!-- Loading Overlay for Image Generation -->
      <div *ngIf="isImageGenerating"
        class="fixed inset-0 z-[100] flex flex-col items-center justify-center bg-black bg-opacity-70 rounded-xl">
        <mat-progress-spinner mode="indeterminate" [diameter]="50" color="primary"></mat-progress-spinner>
        <p class="!mt-6 text-white text-lg">
          Generating Images...
        </p>
        <p class="text-gray-400 text-sm">
          This may take a few moments. You can safely navigate away.
        </p>
      </div>

      <ng-container
        *ngIf="
          (imagenDocuments?.presignedUrls?.length || 0) === 0;
          else imageGallery
        "
      >
        <div class="video-container">
          <!-- Text for Tablet and beyond -->
          <div
            class="hidden md:flex justify-center items-center w-full h-full absolute"
          >
            <mat-icon
              svgIcon="white-gemini-spark-icon"
              class="!w-12 !h-12 mr-2 md:mr-[1rem] !z-[50]"
            ></mat-icon>
            <h1
              class="text-center justify-center text-white text-2xl font-bold !m-0 !z-[50]"
            >
              Welcome to Creative Studio
            </h1>
          </div>
          <div
            class="gradient-bg hidden md:block !relative !w-full !h-full !z-[10]"
          >
            <svg xmlns="http://www.w3.org/2000/svg">
              <defs>
                <filter id="goo">
                  <feGaussianBlur
                    in="SourceGraphic"
                    stdDeviation="10"
                    result="blur"
                  />
                  <feColorMatrix
                    in="blur"
                    mode="matrix"
                    values="1 0 0 0 0  0 1 0 0 0  0 0 1 0 0  0 0 0 18 -8"
                    result="goo"
                  />
                  <feBlend in="SourceGraphic" in2="goo" />
                </filter>
              </defs>
            </svg>
            <div class="gradients-container absolute top-0 left-0">
              <div class="g1"></div>
              <div class="g2"></div>
              <div class="g3"></div>
              <div class="g4"></div>
              <div class="g5"></div>
              <div #interactiveBubble class="interactive"></div>
            </div>
          </div>

          <!-- Text for mobile -->
          <div class="flex justify-center items-center w-full h-full md:hidden">
            <!-- As this svg uses a gradient, it needs to have a different fill id, therefore we have one for mobile and other for larger devices -->
            <mat-icon
              svgIcon="mobile-white-gemini-spark-icon"
              class="!w-6 !h-6 mr-2 md:mr-[1rem]"
            ></mat-icon>
            <div
              class="text-center justify-center text-white title-font font-bold"
            >
              Welcome to Creative Studio
            </div>
          </div>
        </div>
      </ng-container>
      <!-- Image Gallery -->
      <ng-template #imageGallery>
        <div class="grid grid-cols-1 gap-4">
          <app-media-lightbox
            *ngIf="imagenDocuments"
            [mediaItem]="imagenDocuments"
            [initialIndex]="0"
            [showSeeMoreInfoButton]="true"
            [showEditButton]="true"
            [showGenerateVideoButton]="true"
            [showVtoButton]="true"
            (editClicked)="editResultImage($event)"
            (generateVideoClicked)="generateVideoWithImage($event)"
            (sendToVtoClicked)="sendToVto($event)"
            style="max-height: 60vh"
          ></app-media-lightbox>
        </div>
      </ng-template>
    </ng-template>

    <!-- Control Options -->
    <div
      class="control-options inline-flex justify-center items-start grid grid-cols-2 md:grid-cols-3 lg:flex gap-4 mt-8 place-items-center"
    >


      <div
        matTooltip="Select Style"
        class="cursor-pointer w-32 inline-flex flex-col justify-start items-center"
      >
        <button
          mat-fab
          [matMenuTriggerFor]="imageStylingMenu"
          class="!w-16 !h-16 !shadow-none text-center justify-center text-stone-300"
        >
          <mat-icon>style</mat-icon>
        </button>
        <div class="text-center justify-center text-neutral-200 text-base mt-2">
          {{ searchRequest.style ? searchRequest.style : 'Style' }}
        </div>
        <mat-menu #imageStylingMenu="matMenu">
          <button
            *ngFor="let style of imageStyles"
            mat-menu-item
            [ngClass]="{'menu-item-selected': searchRequest.style === style}"
            (click)="selectImageStyle(style)"
          >
            <span>{{ style }}</span>
          </button>
        </mat-menu>
      </div>

      <div
        matTooltip="Select Color & Tone"
        class="cursor-pointer w-32 inline-flex flex-col justify-start items-center"
      >
        <button
          mat-fab
          [matMenuTriggerFor]="colorMenu"
          class="!w-16 !h-16 !shadow-none text-center justify-center text-stone-300"
        >
          <mat-icon>palette</mat-icon>
        </button>
        <div class="text-center justify-center text-neutral-200 text-base mt-2">
          {{
            searchRequest.colorAndTone
              ? searchRequest.colorAndTone
              : 'Color & Tone'
          }}
        </div>
        <mat-menu #colorMenu="matMenu">
          <button
            *ngFor="let color of colorsAndTones"
            mat-menu-item
            [ngClass]="{
              'menu-item-selected': searchRequest.colorAndTone === color,
            }"
            (click)="selectColor(color)"
          >
            <span>{{ color }}</span>
          </button>
        </mat-menu>
      </div>

      <div
        matTooltip="Select Lighting"
        class="cursor-pointer w-32 inline-flex flex-col justify-start items-center"
      >
        <button
          mat-fab
          [matMenuTriggerFor]="lightingMenu"
          class="!w-16 !h-16 !shadow-none text-center justify-center text-stone-300"
        >
          <mat-icon svgIcon="lighting-icon"></mat-icon>
        </button>
        <div class="text-center justify-center text-neutral-200 text-base mt-2">
          {{ searchRequest.lighting ? searchRequest.lighting : 'Lighting' }}
        </div>
        <mat-menu #lightingMenu="matMenu">
          <button
            *ngFor="let light of lightings"
            mat-menu-item
            [ngClass]="{'menu-item-selected': searchRequest.lighting === light}"
            (click)="selectLighting(light)"
          >
            <span>{{ light }}</span>
          </button>
        </mat-menu>
      </div>


      <div
        matTooltip="Select Composition"
        class="cursor-pointer w-32 rounded-lg inline-flex flex-col justify-start items-center"
      >
        <button
          mat-fab
          [matMenuTriggerFor]="compositionMenu"
          class="!w-16 !h-16 !shadow-none text-center justify-center text-stone-300"
        >
          <mat-icon>movie_edit</mat-icon>
        </button>
        <div class="text-center justify-center text-neutral-200 text-base mt-2">
          {{
            searchRequest.composition
              ? searchRequest.composition
              : 'Composition'
          }}
        </div>
        <mat-menu #compositionMenu="matMenu">
          <button
            *ngFor="let comp of compositions"
            mat-menu-item
            [ngClass]="{
              'menu-item-selected': searchRequest.composition === comp,
            }"
            (click)="selectComposition(comp)"
          >
            <span>{{ comp }}</span>
          </button>
        </mat-menu>
      </div>

      <div
        matTooltip="Select Negative Phrases"
        class="cursor-pointer w-32 inline-flex flex-col justify-start items-center"
      >
        <button
          mat-fab
          [matMenuTriggerFor]="negativePhrasesMenu"
          class="!w-16 !h-16 !shadow-none text-center justify-center text-stone-300"
        >
          <mat-icon>block</mat-icon>
        </button>
        <div class="text-center justify-center text-neutral-200 text-base mt-2">
          Negative Phrases ({{ negativePhrases.length }})
        </div>
        <mat-menu #negativePhrasesMenu="matMenu" class="negative-phrases-menu">
          <div class="p-2" (click)="$event.stopPropagation()">
            <mat-form-field class="w-full">
              <mat-label>Things to avoid...</mat-label>
              <mat-chip-grid #chipGrid aria-label="Enter negative phrases">
                <mat-chip-row
                  *ngFor="let phrase of negativePhrases"
                  (removed)="removeNegativePhrase(phrase)"
                  matTooltipPosition="below"
                  class="negative-prompt-chips"
                >
                  {{ phrase }}
                  <button matChipRemove [matTooltip]="'Remove ' + phrase">
                    <mat-icon>cancel</mat-icon>
                  </button>
                </mat-chip-row>
              </mat-chip-grid>
              <input
                placeholder="New phrase..."
                [matChipInputFor]="chipGrid"
                (matChipInputTokenEnd)="addNegativePhrase($event)"
              />
            </mat-form-field>
          </div>
        </mat-menu>
      </div>

      <div
        matTooltip="Select Watermark"
        class="cursor-pointer w-32 inline-flex flex-col justify-start items-center"
      >
        <button
          mat-fab
          [matMenuTriggerFor]="watermarkMenu"
          class="!w-16 !h-16 !shadow-none text-center justify-center text-stone-300"
        >
          <mat-icon>branding_watermark</mat-icon>
        </button>
        <div class="text-center justify-center text-neutral-200 text-base mt-2">
          {{ selectedWatermark }}
        </div>
        <mat-menu #watermarkMenu="matMenu">
          <button
            *ngFor="let option of watermarkOptions"
            mat-menu-item
            [ngClass]="{
              'menu-item-selected': searchRequest.addWatermark === option.value,
            }"
            (click)="selectWatermark(option)"
          >
            <span>{{ option.viewValue }}</span>
          </button>
        </mat-menu>
      </div>

      <div *ngIf="searchRequest.generationModel === 'gemini-3-pro-image-preview'" matTooltip="Enable Google Search"
        class="cursor-pointer w-32 inline-flex flex-col justify-start items-center">
        <mat-slide-toggle [(ngModel)]="searchRequest.googleSearch" (ngModelChange)="saveState()"
          class="!w-16 !h-16 !shadow-none text-center !flex justify-center items-center text-stone-300">
        </mat-slide-toggle>
        <div class="text-center justify-center text-neutral-200 text-base mt-2">
          Google Search
        </div>
      </div>

      <div
        matTooltip="Enable Brand Guidelines"
        class="cursor-pointer w-32 inline-flex flex-col justify-start items-center"
      >
        <mat-slide-toggle
          [(ngModel)]="searchRequest.useBrandGuidelines"
          (ngModelChange)="saveState()"
          class="!w-16 !h-16 !shadow-none text-center !flex justify-center items-center text-stone-300"
        >
        </mat-slide-toggle>
        <div class="text-center justify-center text-neutral-200 text-base mt-2">
          Brand Guidelines
        </div>
      </div>
      <!-- <div
        matTooltip="Replay Last Execution"
        class="cursor-pointer w-12 h-12 bg-black rounded-3xl flex justify-center items-center gap-2.5 overflow-hidden mt-4"
      >
        <button
          mat-fab
          class="w-6 h-6 text-center justify-center text-white text-xl"
        >
          <mat-icon>replay</mat-icon>
        </button>
      </div> -->
    </div>

<<<<<<< HEAD
    <div
      class="grid grid-cols-1 lg:grid-cols-4 gap-4 mt-5"
      [ngClass]="
        (imagenDocuments?.presignedUrls?.length || 0) > 0 ? 'mb-8' : ''
      "
    >
      <div class="lg:col-span-3 flex flex-col justify-start items-start gap-4">
        <div
          class="justify-center text-neutral-200 text-base font-bold leading-7"
        >
          Prompt:
        </div>
        <textarea
          id="promptId"
          [(ngModel)]="searchRequest.prompt"
          class="self-stretch w-full h-48 p-4 bg-transparent md:bg-zinc-700 rounded-2xl text-stone-300 text-base font-normal leading-7 focus:outline-none focus:ring-2 focus:ring-blue-500 resize-none"
          placeholder="Enter your prompt here..."
          (ngModelChange)="service.imagePrompt = $event; saveState()"
        ></textarea>
        <div
          class="inline-flex justify-between items-center grid grid-cols-1 md:flex gap-4"
        >
          <div class="flex justify-start items-center gap-4">
            <!-- <button mat-raised-button color="primary" (click)="getRandomPrompt()" [disabled]="isLoading">
              <mat-icon>shuffle</mat-icon>
              Random
            </button> -->
            <button
              mat-raised-button
              color="primary"
              (click)="rewritePrompt()"
              [disabled]="isLoading || isImageGenerating"
            >
              <mat-icon>drive_file_rename_outline</mat-icon>
              Rewrite
            </button>
            <button
              mat-raised-button
              class="!bg-white"
              (click)="searchTerm()"
              [disabled]="isLoading || isImageGenerating"
            >
              <mat-icon svgIcon="gemini-spark-icon"></mat-icon>
              <span
                class="font-bold bg-gradient-to-r from-blue-500 via-violet-500 to-red-400 bg-clip-text text-transparent"
              >
                Generate
              </span>
            </button>
          </div>
          <button
            mat-stroked-button
            class="!text-white"
            (click)="resetAllFilters()"
            [disabled]="isLoading || isImageGenerating"
          >
            Clear All
          </button>
        </div>
      </div>
      <div class="lg:col-span-1">
        <!-- Reference Images Section -->
        <div class="reference-images-container" [class.disabled]="searchRequest.generationModel.startsWith('imagen-4')">
          <div class="section-header">
            <span class="section-title">Reference Images</span>
            <span class="section-subtitle" *ngIf="searchRequest.generationModel === 'gemini-3-pro-image-preview'">(Up to
              14)</span>
            <span class="section-subtitle"
              *ngIf="!searchRequest.generationModel.startsWith('imagen-4') && searchRequest.generationModel !== 'gemini-3-pro-image-preview'">(Up
              to 2)</span>
            <span class="section-subtitle" *ngIf="searchRequest.generationModel.startsWith('imagen-4')">(Not supported)</span>
          </div>
          <div class="reference-images-list" *ngIf="!searchRequest.generationModel.startsWith('imagen-4')">
            <div *ngFor="let img of referenceImages; let i = index" class="reference-image-item">
              <img [src]="img.previewUrl" alt="Reference Image" />
              <button mat-icon-button class="clear-btn" (click)="clearImage(i, $event)">
                <mat-icon>close</mat-icon>
              </button>
            </div>
            <div class="add-image-btn" (click)="openImageSelector()" (drop)="onDrop($event)" (dragover)="$event.preventDefault()"
              *ngIf="referenceImages.length < (searchRequest.generationModel === 'gemini-3-pro-image-preview' ? 14 : 2)">
              <mat-icon>add</mat-icon>
              <span>Add Image</span>
            </div>
          </div>
          <div class="reference-images-disabled-message" *ngIf="searchRequest.generationModel.startsWith('imagen-4')">
            <mat-icon>block</mat-icon>
            <span>This model does not support reference images.</span>
          </div>
        </div>
=======
    <!-- Prompt Generator -->
    <div class="grid grid-cols-1 lg:grid-cols-4 gap-4 my-5">
      <!-- Prompt Section -->
      <div class="lg:col-span-4 flex flex-col justify-start items-center gap-4 w-full">
        <app-flow-prompt-box class="w-full max-w-2xl block" [prompt]="searchRequest.prompt"
          [aspectRatio]="selectedAspectRatio" [outputs]="searchRequest.numberOfMedia || 4" [mode]="currentMode"
          [modes]="modes" [aspectRatioOptions]="aspectRatioOptions" [generationModels]="generationModels"
          [isLoading]="isImageGenerating" [selectedGenerationModel]="selectedGenerationModel"
          [referenceImages]="referenceImages" (promptChanged)="onPromptChanged($event)"
          (aspectRatioChanged)="onAspectRatioChanged($event)" (outputsChanged)="onOutputsChanged($event)"
          (generateClicked)="onGenerateClicked()" (rewriteClicked)="onRewriteClicked()"
          (modelSelected)="onModelSelected($event)" (openImageSelectorForReference)="onOpenImageSelectorForReference()"
          (onReferenceImageDrop)="onReferenceImageDrop($event)" (clearReferenceImage)="onClearReferenceImage($event)"
          (modeChanged)="onModeChanged($event)"></app-flow-prompt-box>
>>>>>>> ea7bd18b
      </div>
    </div>
  </div>
</div><|MERGE_RESOLUTION|>--- conflicted
+++ resolved
@@ -356,98 +356,6 @@
       </div> -->
     </div>
 
-<<<<<<< HEAD
-    <div
-      class="grid grid-cols-1 lg:grid-cols-4 gap-4 mt-5"
-      [ngClass]="
-        (imagenDocuments?.presignedUrls?.length || 0) > 0 ? 'mb-8' : ''
-      "
-    >
-      <div class="lg:col-span-3 flex flex-col justify-start items-start gap-4">
-        <div
-          class="justify-center text-neutral-200 text-base font-bold leading-7"
-        >
-          Prompt:
-        </div>
-        <textarea
-          id="promptId"
-          [(ngModel)]="searchRequest.prompt"
-          class="self-stretch w-full h-48 p-4 bg-transparent md:bg-zinc-700 rounded-2xl text-stone-300 text-base font-normal leading-7 focus:outline-none focus:ring-2 focus:ring-blue-500 resize-none"
-          placeholder="Enter your prompt here..."
-          (ngModelChange)="service.imagePrompt = $event; saveState()"
-        ></textarea>
-        <div
-          class="inline-flex justify-between items-center grid grid-cols-1 md:flex gap-4"
-        >
-          <div class="flex justify-start items-center gap-4">
-            <!-- <button mat-raised-button color="primary" (click)="getRandomPrompt()" [disabled]="isLoading">
-              <mat-icon>shuffle</mat-icon>
-              Random
-            </button> -->
-            <button
-              mat-raised-button
-              color="primary"
-              (click)="rewritePrompt()"
-              [disabled]="isLoading || isImageGenerating"
-            >
-              <mat-icon>drive_file_rename_outline</mat-icon>
-              Rewrite
-            </button>
-            <button
-              mat-raised-button
-              class="!bg-white"
-              (click)="searchTerm()"
-              [disabled]="isLoading || isImageGenerating"
-            >
-              <mat-icon svgIcon="gemini-spark-icon"></mat-icon>
-              <span
-                class="font-bold bg-gradient-to-r from-blue-500 via-violet-500 to-red-400 bg-clip-text text-transparent"
-              >
-                Generate
-              </span>
-            </button>
-          </div>
-          <button
-            mat-stroked-button
-            class="!text-white"
-            (click)="resetAllFilters()"
-            [disabled]="isLoading || isImageGenerating"
-          >
-            Clear All
-          </button>
-        </div>
-      </div>
-      <div class="lg:col-span-1">
-        <!-- Reference Images Section -->
-        <div class="reference-images-container" [class.disabled]="searchRequest.generationModel.startsWith('imagen-4')">
-          <div class="section-header">
-            <span class="section-title">Reference Images</span>
-            <span class="section-subtitle" *ngIf="searchRequest.generationModel === 'gemini-3-pro-image-preview'">(Up to
-              14)</span>
-            <span class="section-subtitle"
-              *ngIf="!searchRequest.generationModel.startsWith('imagen-4') && searchRequest.generationModel !== 'gemini-3-pro-image-preview'">(Up
-              to 2)</span>
-            <span class="section-subtitle" *ngIf="searchRequest.generationModel.startsWith('imagen-4')">(Not supported)</span>
-          </div>
-          <div class="reference-images-list" *ngIf="!searchRequest.generationModel.startsWith('imagen-4')">
-            <div *ngFor="let img of referenceImages; let i = index" class="reference-image-item">
-              <img [src]="img.previewUrl" alt="Reference Image" />
-              <button mat-icon-button class="clear-btn" (click)="clearImage(i, $event)">
-                <mat-icon>close</mat-icon>
-              </button>
-            </div>
-            <div class="add-image-btn" (click)="openImageSelector()" (drop)="onDrop($event)" (dragover)="$event.preventDefault()"
-              *ngIf="referenceImages.length < (searchRequest.generationModel === 'gemini-3-pro-image-preview' ? 14 : 2)">
-              <mat-icon>add</mat-icon>
-              <span>Add Image</span>
-            </div>
-          </div>
-          <div class="reference-images-disabled-message" *ngIf="searchRequest.generationModel.startsWith('imagen-4')">
-            <mat-icon>block</mat-icon>
-            <span>This model does not support reference images.</span>
-          </div>
-        </div>
-=======
     <!-- Prompt Generator -->
     <div class="grid grid-cols-1 lg:grid-cols-4 gap-4 my-5">
       <!-- Prompt Section -->
@@ -462,7 +370,6 @@
           (modelSelected)="onModelSelected($event)" (openImageSelectorForReference)="onOpenImageSelectorForReference()"
           (onReferenceImageDrop)="onReferenceImageDrop($event)" (clearReferenceImage)="onClearReferenceImage($event)"
           (modeChanged)="onModeChanged($event)"></app-flow-prompt-box>
->>>>>>> ea7bd18b
       </div>
     </div>
   </div>
