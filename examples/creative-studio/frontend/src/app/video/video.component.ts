/**
 * Copyright 2025 Google LLC
 *
 * Licensed under the Apache License, Version 2.0 (the "License");
 * you may not use this file except in compliance with the License.
 * You may obtain a copy of the License at
 *
 *     http://www.apache.org/licenses/LICENSE-2.0
 *
 * Unless required by applicable law or agreed to in writing, software
 * distributed under the License is distributed on an "AS IS" BASIS,
 * WITHOUT WARRANTIES OR CONDITIONS OF ANY KIND, either express or implied.
 * See the License for the specific language governing permissions and
 * limitations under the License.
 */

import {
  Component,
  HostListener,
  OnDestroy,
  OnInit,
  AfterViewInit,
  signal,
} from '@angular/core';
import {MatIconRegistry} from '@angular/material/icon';
import {DomSanitizer, SafeResourceUrl} from '@angular/platform-browser';
import {finalize, Observable} from 'rxjs';
import {
  ConcatenationInput,
  SearchService,
} from '../services/search/search.service';
import {Router} from '@angular/router';
import {
  ReferenceImage,
  SourceMediaItemLink,
  VeoRequest,
} from '../common/models/search.model';
import {MatChipInputEvent} from '@angular/material/chips';
import {MatSnackBar} from '@angular/material/snack-bar';
import {MatDialog} from '@angular/material/dialog';
import {
  ImageSelectorComponent,
  MediaItemSelection,
} from '../common/components/image-selector/image-selector.component';
import {
  EnrichedSourceAsset,
  GenerationParameters,
} from '../fun-templates/media-template.model';
import { handleErrorSnackbar, handleSuccessSnackbar } from '../utils/handleMessageSnackbar';
import {JobStatus, MediaItem} from '../common/models/media-item.model';
import {
  SourceAssetResponseDto,
  SourceAssetService,
} from '../common/services/source-asset.service';
import {HttpClient} from '@angular/common/http';
import {WorkspaceStateService} from '../services/workspace/workspace-state.service';
import { MODEL_CONFIGS, GenerationModelConfig } from '../common/config/model-config';
import {AssetTypeEnum} from '../admin/source-assets-management/source-asset.model';
import {ImageCropperDialogComponent} from '../common/components/image-cropper-dialog/image-cropper-dialog.component';
import {VideoStateService} from '../services/video-state.service';

@Component({
  selector: 'app-video',
  templateUrl: './video.component.html',
  styleUrl: './video.component.scss',
})
export class VideoComponent implements OnInit, AfterViewInit {
  // This observable will always reflect the current job's state
  activeVideoJob$: Observable<MediaItem | null>;
  public readonly JobStatus = JobStatus; // Expose enum to the template

  @HostListener('window:keydown.control.enter', ['$event'])
  handleCtrlEnter(event: KeyboardEvent) {
    if (!this.isLoading) {
      event.preventDefault();
      this.searchTerm();
    }
  }

  templateParams: GenerationParameters | undefined;

  // --- Component State ---
  videoDocuments: MediaItem | null = null;
  isLoading = false;
  isAudioGenerationDisabled = false;
  startImageAssetId: string | null = null;
  endImageAssetId: string | null = null;
  sourceMediaItems: (SourceMediaItemLink | null)[] = [null, null];
  image1Preview: string | null = null;
  image2Preview: string | null = null;
  showDefaultDocuments = false;
  showErrorOverlay = true;
  isConcatenateMode = false;
  isExtensionMode = false;
  referenceImages: ReferenceImage[] = [];
  referenceImagesType: 'ASSET' | 'STYLE' = 'ASSET';
  currentMode = 'Text to Video';
<<<<<<< HEAD
=======
  modes = [
    { value: 'Text to Video', icon: 'description', label: 'Text to Video' },
    { value: 'Frames to Video', icon: 'image', label: 'Frames to Video' },
    { value: 'Ingredients to Video', icon: 'layers', label: 'Ingredients to Video' },
  ];
>>>>>>> ea7bd18b

  // Internal state to track input types
  private _input1IsVideo = false;
  private _input2IsVideo = false;

  // --- Search Request Object ---
  // This object holds the current state of all user selections.
  searchRequest: VeoRequest = {
    prompt: '',
    generationModel: 'veo-3.1-generate-preview',
    aspectRatio: '16:9',
    numberOfMedia: 4,
    style: null,
    lighting: null,
    colorAndTone: null,
    composition: null,
    negativePrompt: '',
    generateAudio: true,
    durationSeconds: 8,
    useBrandGuidelines: false,
    referenceImages: [],
  };

  // --- Negative Prompt Chips ---
  negativePhrases: string[] = [];

  // --- Dropdown Options ---
  generationModels: GenerationModelConfig[] = MODEL_CONFIGS.filter(m => m.type === 'VIDEO');
  selectedGenerationModel = this.generationModels[0].viewValue;
  aspectRatioOptions: {value: string; viewValue: string; disabled: boolean}[] =
    [
      {value: '16:9', viewValue: '16:9 \n Horizontal', disabled: false},
      {value: '9:16', viewValue: '9:16 \n Vertical', disabled: false},
    ];
  selectedAspectRatio = this.aspectRatioOptions[0].viewValue;
  videoStyles = [
    'Cinematic',
    'Fantasy',
    'Modern',
    'Monochrome',
    'Photorealistic',
    'Realistic',
    'Sketch',
    'Vintage',
  ];
  lightings = [
    'Ambient',
    'Backlighting',
    'Cinematic',
    'Dramatic',
    'Dramatic Light',
    'Exposure',
    'Golden Hour',
    'Low Lighting',
    'Multiexposure',
    'Natural',
    'Studio',
    'Studio Light',
  ];
  colorsAndTones = [
    'Black & White',
    'Cool',
    'Golden',
    'Monochrome',
    'Muted',
    'Pastel',
    'Toned',
    'Vibrant',
    'Warm',
  ];
  numberOfVideosOptions = [1, 2, 3, 4];
  durationOptions = [8];
  compositions = [
    'Closeup',
    'Knolling',
    'Landscape photography',
    'Photographed through window',
    'Shallow depth of field',
    'Shot from above',
    'Shot from below',
    'Surface detail',
    'Wide angle',
  ];

  constructor(
    private sanitizer: DomSanitizer,
    public matIconRegistry: MatIconRegistry,
    public service: SearchService,
    public router: Router,
    private _snackBar: MatSnackBar,
    public dialog: MatDialog,
    private http: HttpClient,
    private workspaceStateService: WorkspaceStateService,
    private sourceAssetService: SourceAssetService,
    private videoStateService: VideoStateService,
  ) {
    this.activeVideoJob$ = this.service.activeVideoJob$;

    this.matIconRegistry
      .addSvgIcon(
        'content-type-icon',
        this.setPath(`${this.path}/content-type-icon.svg`),
      )
      .addSvgIcon(
        'lighting-icon',
        this.setPath(`${this.path}/lighting-icon.svg`),
      )
      .addSvgIcon(
        'number-of-images-icon',
        this.setPath(`${this.path}/number-of-images-icon.svg`),
      )
      .addSvgIcon(
        'gemini-spark-icon',
        this.setPath(`${this.path}/gemini-spark-icon.svg`),
      );

    const navigation = this.router.getCurrentNavigation();
    this.templateParams =
      navigation?.extras.state?.['templateParams'] ||
      history.state?.templateParams;
    this.applyTemplateParameters();

    const remixState = navigation?.extras.state?.['remixState'];
    if (remixState) {
      this.applyRemixState(remixState);
    }

    const sourceAssets = navigation?.extras.state?.[
      'sourceAssets'
    ] as EnrichedSourceAsset[];
    if (sourceAssets) {
      this.applySourceAssets(sourceAssets);
    }

    // Load persisted prompt
    this.searchRequest.prompt = this.service.videoPrompt;
  }

  ngOnInit(): void {
    this.restoreState();
  }

  public saveState() {
    this.videoStateService.updateState({
      prompt: this.searchRequest.prompt,
      aspectRatio: this.searchRequest.aspectRatio,
      model: this.searchRequest.generationModel,
      style: this.searchRequest.style,
      colorAndTone: this.searchRequest.colorAndTone,
      lighting: this.searchRequest.lighting,
      numberOfMedia: this.searchRequest.numberOfMedia,
      durationSeconds: this.searchRequest.durationSeconds,
      composition: this.searchRequest.composition,
      generateAudio: this.searchRequest.generateAudio,
      negativePrompt: this.searchRequest.negativePrompt || '',
      useBrandGuidelines: this.searchRequest.useBrandGuidelines,
      mode: this.currentMode,
    });
  }

  private restoreState() {
    const state = this.videoStateService.getState();
    this.searchRequest.prompt = state.prompt;
    this.searchRequest.aspectRatio = state.aspectRatio;
    this.searchRequest.generationModel = state.model;
    this.searchRequest.style = state.style;
    this.searchRequest.colorAndTone = state.colorAndTone;
    this.searchRequest.lighting = state.lighting;
    this.searchRequest.numberOfMedia = state.numberOfMedia;
    this.searchRequest.durationSeconds = state.durationSeconds;
    this.searchRequest.composition = state.composition;
    this.searchRequest.generateAudio = state.generateAudio;
    this.searchRequest.negativePrompt = state.negativePrompt;
    this.searchRequest.useBrandGuidelines = state.useBrandGuidelines;
    this.currentMode = state.mode || 'Text to Video';

    this.negativePhrases = state.negativePrompt
      ? state.negativePrompt.split(', ').filter(Boolean)
      : [];

    // Update selected options for UI
    const modelOption = this.generationModels.find(m => m.value === state.model);
    if (modelOption) {
      this.selectedGenerationModel = modelOption.viewValue;
    }
    const ratioOption = this.aspectRatioOptions.find(r => r.value === state.aspectRatio);
    if (ratioOption) {
      this.selectedAspectRatio = ratioOption.viewValue;
    }
  }

  ngAfterViewInit(): void {
    const remixState = history.state?.remixState;
    // Use a timeout to ensure the view is stable before opening a dialog.
    setTimeout(() => {
      if (remixState?.startConcatenation) {
        this.openImageSelector(2); // Open selector for the second video
      }
    }, 1500);
  }

  private path = '../../assets/images';

  private setPath(url: string): SafeResourceUrl {
    return this.sanitizer.bypassSecurityTrustResourceUrl(url);
  }

  selectModel(model: {value: string; viewValue: string}): void {
    this.searchRequest.generationModel = model.value;
    this.selectedGenerationModel = model.viewValue;

    const isVeo2 =
      model.value.includes('veo-2.0') && model.value !== 'veo-2.0-generate-exp';
    const isVeo2Exp = model.value === 'veo-2.0-generate-exp';

    if (isVeo2) {
      // Veo 2 models do not support audio.
      this.isAudioGenerationDisabled = true;
      this.searchRequest.generateAudio = false;

      // Re-enable all aspect ratios for Veo 2.
      this.aspectRatioOptions.forEach(opt => (opt.disabled = false));
    } else if (isVeo2Exp) {
      // Veo 2 Exp model does not support audio.
      this.isAudioGenerationDisabled = true;
      this.searchRequest.generateAudio = false;
      this.aspectRatioOptions.forEach(opt => (opt.disabled = false));
    } else {
      this.clearOtherImage(1);

      // Veo 3 models support audio.
      this.isAudioGenerationDisabled = false;
      this.searchRequest.generateAudio = true;

      // Veo 3 only supports 16:9 and 9:16 aspect ratios.
      const supportedRatios = ['16:9', '9:16'];
      if (!supportedRatios.includes(this.searchRequest.aspectRatio)) {
        this.searchRequest.aspectRatio = '16:9';
        const landscapeOption = this.aspectRatioOptions.find(
          opt => opt.value === '16:9',
        )!;
        this.selectedAspectRatio = landscapeOption.viewValue;
      }

      this.aspectRatioOptions.forEach(opt => {
        opt.disabled = !supportedRatios.includes(opt.value);
      });
    }
  }

  selectAspectRatio(ratio: string | {value: string; viewValue: string}): void {
    if (typeof ratio === 'string') {
      this.searchRequest.aspectRatio = ratio;
      const option = this.aspectRatioOptions.find(
        opt => opt.value === ratio || opt.viewValue.includes(ratio),
      );
      if (option) {
        this.selectedAspectRatio = option.viewValue;
      }
    } else {
      this.searchRequest.aspectRatio = ratio.value;
      this.selectedAspectRatio = ratio.viewValue;
    }
    this.saveState();
  }

  selectVideoStyle(style: string): void {
    this.searchRequest.style === style
      ? (this.searchRequest.style = null)
      : (this.searchRequest.style = style);
    this.saveState();
  }

  selectLighting(lighting: string): void {
    this.searchRequest.lighting === lighting
      ? (this.searchRequest.lighting = null)
      : (this.searchRequest.lighting = lighting);
    this.saveState();
  }

  selectColor(color: string): void {
    this.searchRequest.colorAndTone === color
      ? (this.searchRequest.colorAndTone = null)
      : (this.searchRequest.colorAndTone = color);
    this.saveState();
  }

  selectNumberOfVideos(num: number): void {
    this.searchRequest.numberOfMedia = num;
    this.saveState();
  }

  selectDuration(seconds: number): void {
    this.searchRequest.durationSeconds = seconds;
    this.saveState();
  }

  selectComposition(composition: string): void {
    this.searchRequest.composition === composition
      ? (this.searchRequest.composition = null)
      : (this.searchRequest.composition = composition);
    this.saveState();
  }

  toggleAudio(): void {
    if (!this.isAudioGenerationDisabled) {
      this.searchRequest.generateAudio = !this.searchRequest.generateAudio;
      this.saveState();
    }
  }

  addNegativePhrase(event: MatChipInputEvent): void {
    const value = (event.value || '').trim();
    if (value) this.negativePhrases.push(value);
    this.searchRequest.negativePrompt = this.negativePhrases.join(', ');

    // Clear the input value
    event.chipInput!.clear();
    this.saveState();
  }

  removeNegativePhrase(phrase: string): void {
    const index = this.negativePhrases.indexOf(phrase);
    if (index >= 0) this.negativePhrases.splice(index, 1);
    this.searchRequest.negativePrompt = this.negativePhrases.join(', ');
    this.saveState();
  }
  onPromptChanged(prompt: string) {
    this.searchRequest.prompt = prompt;
    this.service.videoPrompt = prompt;
    this.saveState();
  }

  onModeChanged(mode: string) {
    console.log('Mode changed to:', mode);
    this.currentMode = mode;
    this.saveState();
    // Handle mode change if needed, e.g., switch between text-to-video and image-to-video
  }

  onClearImage(data: {num: 1 | 2, event: Event}) {
    this.clearImage(data.num, data.event as MouseEvent);
  }

  onClearReferenceImage(data: {index: number, event: Event}) {
    this.clearReferenceImage(data.index, data.event as MouseEvent);
  }

  searchTerm() {
    const activeWorkspaceId = this.workspaceStateService.getActiveWorkspaceId();
    this.searchRequest.workspaceId = activeWorkspaceId || '';
    const workspaceId = activeWorkspaceId || '';

    if (this.isConcatenateMode) {
      const inputs: ConcatenationInput[] = [];

      // Input 1
      if (this.sourceMediaItems[0]) {
        inputs.push({
          id: this.sourceMediaItems[0].mediaItemId,
          type: 'media_item',
        });
      } else if (this.startImageAssetId) {
        inputs.push({id: this.startImageAssetId, type: 'source_asset'});
      }

      // Input 2
      if (this.sourceMediaItems[1]) {
        inputs.push({
          id: this.sourceMediaItems[1].mediaItemId,
          type: 'media_item',
        });
      } else if (this.endImageAssetId) {
        inputs.push({id: this.endImageAssetId, type: 'source_asset'});
      }

      if (inputs.length < 2) {
        this._snackBar.open(
          'Please select at least two videos to concatenate.',
          'OK',
          {duration: 5000},
        );
        return;
      }

      const name = 'Concatenated Video';

      this.isLoading = true;
      this.service
        .concatenateVideos({
          workspaceId,
          name,
          inputs,
          aspectRatio: this.searchRequest.aspectRatio,
        })
        .pipe(finalize(() => (this.isLoading = false)))
        .subscribe({
          error: err =>
            handleErrorSnackbar(this._snackBar, err, 'Concatenate videos'),
        });
      return;
    }
    if (!this.searchRequest.prompt && !this.isExtensionMode) return;
    this.showErrorOverlay = true;

    const hasSourceAssets = this.startImageAssetId || this.endImageAssetId;
    const hasSourceMediaItems = this.sourceMediaItems.some(i => !!i);
    const isVeo3 = [
      'veo-3.0-fast-generate-001',
      'veo-3.0-generate-001',
    ].includes(this.searchRequest.generationModel);

    if (
      (hasSourceAssets || hasSourceMediaItems) &&
      isVeo3 &&
      !this.isExtensionMode &&
      !this.isConcatenateMode
    ) {
      const veo31Model = this.generationModels.find(
        m => m.value === 'veo-3.1-generate-preview',
      );
      if (veo31Model) {
        this.selectModel(veo31Model);
        handleSuccessSnackbar(this._snackBar, "Veo 3 doesn't support images as input, so we've switched to Veo 3.1 for you.");
        return;
      }
    }

    this.isLoading = true;
    this.videoDocuments = null;

    const validSourceMediaItems = this.sourceMediaItems.filter(
      (i): i is SourceMediaItemLink => !!i,
    );

    // --- Build the two separate R2V reference payloads ---
    const referenceImagesPayload: {
      assetId: string;
      referenceType: 'ASSET' | 'STYLE';
    }[] = [];
    const sourceMediaItemsForReference: SourceMediaItemLink[] = [];

    for (const refImage of this.referenceImages) {
      if (refImage.sourceAssetId) {
        referenceImagesPayload.push({
          assetId: refImage.sourceAssetId,
          referenceType: this.referenceImagesType, // Use the global type
        });
      } else if (refImage.sourceMediaItem) {
        sourceMediaItemsForReference.push({
          ...refImage.sourceMediaItem,
          // Use the global type to determine the role
          role:
            this.referenceImagesType === 'STYLE'
              ? 'image_reference_style'
              : 'image_reference_asset',
        });
      }
    }

    const payload: VeoRequest = {
      ...this.searchRequest,
      startImageAssetId:
        this.currentMode === 'Frames to Video' && !this._input1IsVideo
          ? (this.startImageAssetId ?? undefined)
          : undefined,
      sourceVideoAssetId:
        this.currentMode === 'Frames to Video' && this._input1IsVideo
          ? (this.startImageAssetId ?? undefined)
          : undefined,
      endImageAssetId:
        this.currentMode === 'Frames to Video'
          ? (this.endImageAssetId ?? undefined)
          : undefined,
      referenceImages:
        this.currentMode === 'Ingredients to Video' &&
        referenceImagesPayload.length > 0
          ? referenceImagesPayload
          : undefined,
      sourceMediaItems:
        this.currentMode === 'Ingredients to Video'
          ? sourceMediaItemsForReference
          : this.currentMode === 'Frames to Video'
            ? validSourceMediaItems
            : undefined,
    };

    // TODO: Add notification when video is completed after the pooling
    this.service
      .startVeoGeneration(payload)
      .pipe(finalize(() => (this.isLoading = false)))
      .subscribe({
        next: (initialResponse: MediaItem) => {
          // This logic is now handled by the 'tap' operator in the service,
          // but it's fine to also have it here. The key is the 'error' block.
          console.log('Job started successfully:', initialResponse);
          // The component's main display will be driven by the service's observable
        },
        error: error => {
          // This block will now execute correctly if the POST request fails.
          console.error('Search error:', error);
          handleErrorSnackbar(this._snackBar, error, 'Search');
        },
      });
  }

  rewritePrompt() {
    if (!this.searchRequest.prompt) return;

    this.isLoading = true;
    const promptToSend = this.searchRequest.prompt;
    this.searchRequest.prompt = '';
    this.service
      .rewritePrompt({
        targetType: 'video',
        userPrompt: promptToSend,
      })
      .pipe(finalize(() => (this.isLoading = false)))
      .subscribe({
        next: (response: {prompt: string}) => {
          this.searchRequest.prompt = response.prompt;
          this.saveState();
        },
        error: error => {
          handleErrorSnackbar(this._snackBar, error, 'Rewrite prompt');
        },
      });
  }

  getRandomPrompt() {
    this.isLoading = true;
    this.searchRequest.prompt = '';
    this.service
      .getRandomPrompt({target_type: 'video'})
      .pipe(finalize(() => (this.isLoading = false)))
      .subscribe({
        next: (response: {prompt: string}) => {
          this.searchRequest.prompt = response.prompt;
          this.saveState();
        },
        error: error => {
          handleErrorSnackbar(this._snackBar, error, 'Get random prompt');
        },
      });
  }

  resetAllFilters() {
    this.searchRequest = {
      prompt: '',
      generationModel: 'veo-3.0-generate-001',
      aspectRatio: '16:9',
      numberOfMedia: 4,
      style: null,
      lighting: null,
      colorAndTone: null,
      composition: null,
      negativePrompt: '',
      generateAudio: true,
      durationSeconds: 8,
      useBrandGuidelines: false,
    };
    this.videoStateService.resetState();
  }

  private applyTemplateParameters(): void {
    if (!this.templateParams) {
      return;
    }

    if (this.templateParams.prompt) {
      this.searchRequest.prompt = this.templateParams.prompt;
    }

    if (this.templateParams.numMedia) {
      console.log('Setting number of images:', this.templateParams.numMedia);
      this.searchRequest.numberOfMedia = this.templateParams.numMedia;
    }

    if (this.templateParams.model) {
      const templateModel = this.templateParams.model;
      const modelOption = this.generationModels.find(m =>
        m.value.toLowerCase().includes(templateModel.toLowerCase()),
      );
      if (modelOption) {
        this.searchRequest.generationModel = modelOption.value;
        this.selectedGenerationModel = modelOption.viewValue;
      }
    }

    if (this.templateParams.aspectRatio) {
      const templateAspectRatio = this.templateParams.aspectRatio;
      const aspectRatioOption = this.aspectRatioOptions.find(
        r => r.value === templateAspectRatio,
      );
      if (aspectRatioOption) {
        this.searchRequest.aspectRatio = aspectRatioOption.value;
        this.selectedAspectRatio = aspectRatioOption.viewValue;
      }
    }

    if (this.templateParams.durationSeconds)
      this.searchRequest.durationSeconds = this.templateParams.durationSeconds;

    if (this.templateParams.style) {
      this.searchRequest.style = this.templateParams.style;
    }

    if (this.templateParams.lighting) {
      this.searchRequest.lighting = this.templateParams.lighting;
    }

    if (this.templateParams.colorAndTone) {
      this.searchRequest.colorAndTone = this.templateParams.colorAndTone;
    }

    if (this.templateParams.composition) {
      this.searchRequest.composition = this.templateParams.composition;
    }

    if (this.templateParams.negativePrompt) {
      this.negativePhrases = this.templateParams.negativePrompt
        .split(',')
        .map((p: string) => p.trim())
        .filter(Boolean);
      this.searchRequest.negativePrompt = this.negativePhrases.join(', ');
    }
  }

  openImageSelector(imageNumber: 1 | 2): void {
    const dialogRef = this.dialog.open(ImageSelectorComponent, {
      width: '90vw',
      height: '80vh',
      maxWidth: '90vw',
      data: {
        mimeType: this.getMimeTypeForSelector(),
      },
      panelClass: 'image-selector-dialog',
    });

    dialogRef
      .afterClosed()
      .subscribe((result: MediaItemSelection | SourceAssetResponseDto) => {
        if (result) {
          this.processInput(result, imageNumber);
          this.updateModeAndNotify();
        }
        // If a new image is selected, clear the other one.
        this.clearOtherImage(imageNumber);
      });
  }

  private processInput(
    result: MediaItemSelection | SourceAssetResponseDto,
    imageNumber: 1 | 2,
  ) {
    // 1. Determine if the new input is a video
    const isVideo =
      'gcsUri' in result
        ? result.mimeType?.startsWith('video/')
        : (result as MediaItemSelection).mediaItem.mimeType?.startsWith(
            'video/',
          );

    if (isVideo) {
      const isVeo3 = [
        'veo-3.0-fast-generate-001',
        'veo-3.0-generate-001',
      ].includes(this.searchRequest.generationModel);

      if (isVeo3) {
        const veo2Model = this.generationModels.find(
          m => m.value === 'veo-2.0-generate-001',
        );
        if (veo2Model) {
          this.selectModel(veo2Model);
          handleSuccessSnackbar(this._snackBar, "Veo 3 doesn't support video as input, so we've switched to Veo 2 for you.");
        }
      }
    }
    this.clearSourceMediaItem(imageNumber);
    this.clearImageAssetId(imageNumber);

    if (imageNumber === 1) {
      this._input1IsVideo = !!isVideo;
      this.image1Preview = this.getPreviewUrl(result);
      this.setInputSource(1, result, 'video_extension_source');
    } else {
      // imageNumber === 2
      this._input2IsVideo = !!isVideo;
      this.image2Preview = this.getPreviewUrl(result);
      this.setInputSource(2, result, 'end_frame');
    }
  }

  private getPreviewUrl(
    result: MediaItemSelection | SourceAssetResponseDto,
  ): string | null {
    if ('gcsUri' in result) {
      return result.presignedThumbnailUrl || result.presignedUrl;
    }
    const selection = result as MediaItemSelection;
    const isVideo = selection.mediaItem.mimeType?.startsWith('video/');
    const urlArray = isVideo
      ? selection.mediaItem.presignedThumbnailUrls
      : selection.mediaItem.presignedUrls;
    return urlArray?.[selection.selectedIndex] || null;
  }

  private setInputSource(
    imageNumber: 1 | 2,
    result: MediaItemSelection | SourceAssetResponseDto,
    role: string,
  ) {
    const index = imageNumber - 1;

    if ('gcsUri' in result) {
      const targetAssetId =
        imageNumber === 1 ? 'startImageAssetId' : 'endImageAssetId';
      this[targetAssetId] = result.id;
    } else {
      const selection = result as MediaItemSelection;
      const isVideo = selection.mediaItem.mimeType?.startsWith('video/');
      // Determine role based on whether it's a video for extend/concat or just a frame
      const finalRole = isVideo
        ? role
        : imageNumber === 1
          ? 'start_frame'
          : 'end_frame';
      this.sourceMediaItems[index] = {
        mediaItemId: selection.mediaItem.id,
        mediaIndex: selection.selectedIndex,
        role: finalRole,
      };
    }
  }

  // This method is called by both click and drop events
  handleFileUpload(file: File, imageNumber: 1 | 2): void {
    if (file.type.startsWith('image/')) {
      // If it's an image, open the cropper
      this.openCropperDialog(file, imageNumber);
    } else if (file.type.startsWith('video/')) {
      // If it's a video, upload directly
      this.uploadVideoDirectly(file, imageNumber);
    } else {
      handleErrorSnackbar(
        this._snackBar,
        {message: 'Unsupported file type.'},
        'File Upload',
      );
    }
  }

  openCropperDialog(file: File, imageNumber: 1 | 2) {
    const dialogRef = this.dialog.open(ImageCropperDialogComponent, {
      data: {
        imageFile: file,
        assetType: AssetTypeEnum.GENERIC_IMAGE,
      },
      width: '600px',
    });

    dialogRef.afterClosed().subscribe((result: SourceAssetResponseDto) => {
      if (result && result.id) {
        this.processInput(result, imageNumber);
        this.updateModeAndNotify();
        this.clearOtherImage(imageNumber);
      }
    });
  }

  uploadVideoDirectly(file: File, imageNumber: 1 | 2) {
    this.isLoading = true;
    // No aspectRatio is sent for videos, so we don't pass the second argument
    this.sourceAssetService
      .uploadAsset(file)
      .pipe(finalize(() => (this.isLoading = false)))
      .subscribe({
        next: asset => {
          this.processInput(asset, imageNumber);
          this.updateModeAndNotify();
          this.clearOtherImage(imageNumber);
        },
        error: error => {
          handleErrorSnackbar(this._snackBar, error, 'File upload');
        },
      });
  }

  onDrop(event: DragEvent, imageNumber: 1 | 2) {
    event.preventDefault();
    const file = event.dataTransfer?.files[0];
    if (file) {
      if (file.type.startsWith('image/')) {
        // If it's an IMAGE, open the cropper dialog
        this.openCropperDialog(file, imageNumber);
      } else if (file.type.startsWith('video/')) {
        // If it's a VIDEO, upload it directly
        this.uploadVideoDirectly(file, imageNumber);
      } else {
        handleErrorSnackbar(
          this._snackBar,
          {message: 'Unsupported file type.'},
          'File Upload',
        );
      }
    }
  }

  clearImage(imageNumber: 1 | 2, event: MouseEvent) {
    event.stopPropagation();

    if (imageNumber === 1) {
      this.startImageAssetId = null;
      this.image1Preview = null;
      this._input1IsVideo = false;
      this.clearSourceMediaItem(1);

      // If the second input was a video, move it to the first slot.
      if (this._input2IsVideo) {
        this.image1Preview = this.image2Preview;
        this.sourceMediaItems[0] = this.sourceMediaItems[1];
        this.startImageAssetId = this.endImageAssetId;
        this._input1IsVideo = true;
        this.clearImage(2, event); // Clear the second slot now that it's moved
        return; // updateModeAndNotify will be called by the recursive clearImage
      }
    } else {
      this.endImageAssetId = null;
      this.image2Preview = null;
      this._input2IsVideo = false;
      this.clearSourceMediaItem(2);
    }

    this.updateModeAndNotify();
  }

  private clearImageAssetId(imageNumber: 1 | 2) {
    const targetAssetId =
      imageNumber === 1 ? 'startImageAssetId' : 'endImageAssetId';
    this[targetAssetId] = null;
    this.clearSourceMediaItem(imageNumber); // Clear the corresponding media item slot
  }

  private clearSourceMediaItem(imageNumber: 1 | 2) {
    // Set the specific index to null to clear the slot for that image.
    if (this.sourceMediaItems.length >= imageNumber) {
      this.sourceMediaItems[imageNumber - 1] = null;
    }
  }

  private clearOtherImage(imageNumberJustSet: 1 | 2) {
    const isVeo3 = [
      'veo-3.0-fast-generate-001',
      'veo-3.0-generate-001',
    ].includes(this.searchRequest.generationModel);

    const image1Set = !!this.startImageAssetId || !!this.sourceMediaItems[0];
    const image2Set = !!this.endImageAssetId || !!this.sourceMediaItems[1];
    const totalImages = (image1Set ? 1 : 0) + (image2Set ? 1 : 0);

    if (
      isVeo3 &&
      !this.isConcatenateMode &&
      !this.isExtensionMode &&
      totalImages === 2
    ) {
      const imageToClear = imageNumberJustSet === 1 ? 2 : 1;
      if (imageToClear === 1) {
        this.startImageAssetId = null;
        this.image1Preview = null;
        this.sourceMediaItems[0] = null;
      } else {
        // Clearing image 2
        this.endImageAssetId = null;
        this.image2Preview = null;
        this.sourceMediaItems[1] = null;
      }

      handleSuccessSnackbar(this._snackBar, "Veo 3 doesn't support 2 images as input, so we've cleared the other one for you.");
    }
  }

  closeErrorOverlay() {
    this.showErrorOverlay = false;
  }

  private resetInputs() {
    this.sourceMediaItems = [null, null];
    this.image1Preview = null;
    this.image2Preview = null;
    this.startImageAssetId = null;
    this.endImageAssetId = null;
    this.isExtensionMode = false;
    this.isConcatenateMode = false;
    this.service.clearActiveVideoJob();
  }

  private updateModeAndNotify() {
    if (this._input1IsVideo && this._input2IsVideo) {
      if (!this.isConcatenateMode) {
        this.isConcatenateMode = true;
        this.isExtensionMode = false;
        this.searchRequest.prompt = '';
        this._showModeNotification('concatenate');
      }
    } else if (this._input1IsVideo || this._input2IsVideo) {
      if (!this.isExtensionMode || this.isConcatenateMode) {
        this.isExtensionMode = true;
        this.isConcatenateMode = false;
        this.searchRequest.prompt = '';
        // Fallback to a model that supports video extension.
        const isVeo3 = this.searchRequest.generationModel.startsWith('veo-3');
        if (isVeo3) {
          const veo2Model = this.generationModels.find(
            m => m.value === 'veo-2.0-generate-001',
          );
          if (veo2Model) {
            this.selectModel(veo2Model);
            handleSuccessSnackbar(this._snackBar, "Switched to Veo 2.0, as it's required for video extension.");
          }
        }
        this._showModeNotification('extend');
      }
    } else {
      this.isExtensionMode = false;
      this.isConcatenateMode = false;
    }
  }

  private _showModeNotification(mode: 'extend' | 'concatenate') {
    let message = '';
    if (mode === 'extend') {
      message =
        'Extend Mode: You can now write a prompt to add a new segment to this video.';
    } else if (mode === 'concatenate') {
      message =
        'Concatenate Mode: The prompt is disabled. Click "Concatenate" to join the videos.';
    }

    handleSuccessSnackbar(this._snackBar, message);
  }

  private getMimeTypeForSelector():
    | 'image/*'
    | 'image/png'
    | 'video/mp4'
    | null {
    const anyInputIsPresent = !!this.image1Preview || !!this.image2Preview;
    const anyInputIsVideo = this._input1IsVideo || this._input2IsVideo;

    if (!anyInputIsPresent) {
      return null;
    }

    // If any slot has something, restrict to that type's mimeType.
    return anyInputIsVideo ? 'video/mp4' : 'image/*';
  }

  private applyRemixState(remixState: {
    prompt?: string;
    startImageAssetId?: string;
    endImageAssetId?: string;
    startImagePreviewUrl?: string;
    endImagePreviewUrl?: string;
    sourceMediaItems?: SourceMediaItemLink[];
    startConcatenation?: boolean;
    aspectRatio?: string;
    generationModel?: string;
  }): void {
    this.resetInputs();
    if (remixState.prompt) this.searchRequest.prompt = remixState.prompt;
    if (remixState.startImageAssetId) {
      this.startImageAssetId = remixState.startImageAssetId;
      this.sourceMediaItems[0] = null;
    }
    if (remixState.endImageAssetId) {
      this.endImageAssetId = remixState.endImageAssetId;
      this.sourceMediaItems[1] = null;
    }
    if (remixState.startImagePreviewUrl)
      this.image1Preview = remixState.startImagePreviewUrl;
    if (remixState.endImagePreviewUrl)
      this.image2Preview = remixState.endImagePreviewUrl;

    if (remixState.sourceMediaItems?.length) {
      remixState.sourceMediaItems.forEach(item => {
        if (item.role === 'start_frame') {
          this.sourceMediaItems[0] = item;
          this.startImageAssetId = null;
          this.image1Preview = remixState.startImagePreviewUrl || null;
          // Switch to Ingredients to Video mode if we have start or end frames
          this.currentMode = 'Frames to Video';
          this.saveState();
        } else if (item.role === 'end_frame') {
          this.sourceMediaItems[1] = item;
          this.endImageAssetId = null;
          this.image2Preview = remixState.endImagePreviewUrl || null;
          // Switch to Ingredients to Video mode if we have start or end frames
          this.currentMode = 'Frames to Video';
          this.saveState();
        } else if (item.role === 'video_extension_source') {
          // This is the case for extending a video
          this.sourceMediaItems[0] = item;
          this._input1IsVideo = true;
          this.startImageAssetId = null;
          this.image1Preview = remixState.startImagePreviewUrl || null;
          this.isExtensionMode = true;
          this.searchRequest.prompt = ''; // Clear prompt for extension
        } else if (item.role === 'concatenation_source') {
          this.sourceMediaItems[0] = {...item, role: 'video_source'};
          this.image1Preview = remixState.startImagePreviewUrl || null;
          this._input1IsVideo = true;
          this.isConcatenateMode = true;
          this.searchRequest.prompt = '';
        }
      });
    }

    if (remixState.startConcatenation) {
      this.isConcatenateMode = true;
    }

    if (remixState.aspectRatio) {
      const aspectRatioOption = this.aspectRatioOptions.find(
        r => r.value === remixState.aspectRatio,
      );
      if (aspectRatioOption) {
        this.searchRequest.aspectRatio = aspectRatioOption.value;
        this.selectedAspectRatio = aspectRatioOption.viewValue;
      }
    }

    if (remixState.generationModel) {
      const modelOption = this.generationModels.find(
        m => m.value === remixState.generationModel,
      );
      if (modelOption) this.selectModel(modelOption);
    }
  }

  handleExtendWithAi(event: {mediaItem: MediaItem; selectedIndex: number}) {
    const remixState = {
      sourceMediaItems: [
        {
          mediaItemId: event.mediaItem.id,
          mediaIndex: event.selectedIndex,
          role: 'video_extension_source',
        },
      ],
      startImagePreviewUrl:
        event.mediaItem.presignedThumbnailUrls?.[event.selectedIndex],
    };
    this.applyRemixState(remixState);
  }

  handleConcatenate(event: {mediaItem: MediaItem; selectedIndex: number}) {
    const remixState = {
      sourceMediaItems: [
        {
          mediaItemId: event.mediaItem.id,
          mediaIndex: event.selectedIndex,
          role: 'concatenation_source',
        },
      ],
      startImagePreviewUrl:
        event.mediaItem.presignedThumbnailUrls?.[event.selectedIndex],
      startConcatenation: true,
    };
    this.applyRemixState(remixState);
    // Use a timeout to ensure the view is stable before opening a dialog.
    setTimeout(() => {
      this.openImageSelector(2);
    }, 1500);
  }

  openImageSelectorForReference(): void {
    if (this.referenceImages.length >= 3) return;
    const dialogRef = this.dialog.open(ImageSelectorComponent, {
      width: '90vw',
      height: '80vh',
      maxWidth: '90vw',
      data: {
        mimeType: 'image/*', // Only allow images for references
      },
      panelClass: 'image-selector-dialog',
    });

    dialogRef
      .afterClosed()
      .subscribe((result: MediaItemSelection | SourceAssetResponseDto) => {
        if (result && this.referenceImages.length < 3) {
          if ('gcsUri' in result) {
            this.referenceImages.push({
              sourceAssetId: result.id,
              previewUrl: result.presignedUrl || '',
            });
          } else {
            const previewUrl =
              result.mediaItem.presignedUrls?.[result.selectedIndex];
            if (previewUrl) {
              this.referenceImages.push({
                previewUrl: previewUrl,
                sourceMediaItem: {
                  mediaItemId: result.mediaItem.id,
                  mediaIndex: result.selectedIndex,
                  role: 'image_reference_asset', // Role is now set dynamically in searchTerm
                },
              });
            }
          }
          this.handleReferenceImageAdded();
        }
      });
  }

  // Called when DROPPING a file on the new drop zone
  onReferenceImageDrop(event: DragEvent) {
    event.preventDefault();
    if (this.referenceImages.length >= 3) return;
    const file = event.dataTransfer?.files[0];
    if (file && file.type.startsWith('image/')) {
      // For a direct drop, go straight to the cropper
      const dialogRef = this.dialog.open(ImageCropperDialogComponent, {
        data: {
          imageFile: file,
          assetType: AssetTypeEnum.GENERIC_IMAGE,
        },
        width: '600px',
      });

      dialogRef.afterClosed().subscribe((result: SourceAssetResponseDto) => {
        if (result && result.id) {
          this.referenceImages.push({
            sourceAssetId: result.id,
            previewUrl: result.presignedUrl || '',
          });
          this.handleReferenceImageAdded();
        }
      });
    }
  }

  private handleReferenceImageAdded(): void {
    if (this.referenceImages.length === 1) {
      // If there's a start/end frame or a video for extension/concatenation, clear them.
      const hadInputs = this.image1Preview || this.image2Preview;
      const snackbarMessage =
        'Start/end frames and extension videos have been cleared to use reference images.';
      if (this.image1Preview || this.image2Preview) {
        this.startImageAssetId = null;
        this.image1Preview = null;
        this._input1IsVideo = false;
        this.sourceMediaItems[0] = null;
        this.endImageAssetId = null;
        this.image2Preview = null;
        this._input2IsVideo = false;
        this.sourceMediaItems[1] = null;
        this.updateModeAndNotify();
        this._snackBar.open(snackbarMessage, 'OK', {duration: 5000});
      }

      const veo31Model = this.generationModels.find(
        m => m.value === 'veo-3.1-generate-preview',
      );
      if (veo31Model) {
        this.selectModel(veo31Model);
        handleSuccessSnackbar(this._snackBar, "We've switched to the Veo 3.1 model for you, as this one supports reference images.");
      }
    }
  }

  clearReferenceImage(index: number, event: MouseEvent) {
    event.stopPropagation();
    this.referenceImages.splice(index, 1);
  }

  private applySourceAssets(sourceAssets: EnrichedSourceAsset[]): void {
    if (!sourceAssets || sourceAssets.length === 0) {
      return;
    }

    this.resetInputs();

    let hasAddedReferenceImage = false;

    for (const asset of sourceAssets) {
      if (asset.role === 'image_reference_asset') {
        if (this.referenceImages.length < 3) {
          this.referenceImages.push({
            sourceAssetId: asset.assetId,
            previewUrl: asset.presignedUrl,
          });
          hasAddedReferenceImage = true;
        }
      } else {
        // Assume other roles like 'input' are for start/end frames.
        // Currently, we only process the first one.
        if (!this.image1Preview) {
          this.processInput(
            // Construct a valid SourceAssetResponseDto from the EnrichedSourceAsset
            {
              id: asset.assetId,
              gcsUri: asset.gcsUri,
              presignedUrl: asset.presignedUrl,
              // Add other required fields with default/null values
            } as SourceAssetResponseDto,
            1,
          );
        }
      }
    }

    if (hasAddedReferenceImage) {
      this.handleReferenceImageAdded();
    }
    this.updateModeAndNotify();
  }

  promptText = signal<string>('');
  
  // Menu open/close states
  isModeMenuOpen = signal<boolean>(false);
  isSettingsMenuOpen = signal<boolean>(false);
  isExpandMenuOpen = signal<boolean>(false);
  isSettingsDropdownOpen = signal<'aspect' | 'outputs' | 'model' | null>(null);

  // Selected values
  selectedMode = signal<string>('Text to Video');
  selectedNewAspectRatio = signal<string>('Landscape (16:9)');
  selectedOutputs = signal<number>(2);
  selectedModel = signal<string>('Veo 3.1 - Fast');
  selectedPreset = signal<string>('');


  // --- Event Handlers ---

  onPromptInput(event: Event) {
    const target = event.target as HTMLTextAreaElement;
    this.promptText.set(target.value);
  }

  // --- Menu Toggles ---
  
  toggleModeMenu() {
    this.isModeMenuOpen.set(!this.isModeMenuOpen());
    this.isSettingsMenuOpen.set(false);
    this.isExpandMenuOpen.set(false);
  }
  
  toggleSettingsMenu() {
    this.isSettingsMenuOpen.set(!this.isSettingsMenuOpen());
    this.isModeMenuOpen.set(false);
    this.isExpandMenuOpen.set(false);
    this.isSettingsDropdownOpen.set(null); // Close inner dropdowns
  }

  toggleExpandMenu() {
    this.isExpandMenuOpen.set(!this.isExpandMenuOpen());
    this.isModeMenuOpen.set(false);
    this.isSettingsMenuOpen.set(false);
  }

  // --- Select Handlers ---

  selectMode(mode: string) {
    this.selectedMode.set(mode);
    this.isModeMenuOpen.set(false);
    console.log('Selected Mode:', mode);
  }

  selectNewAspectRatio(ratio: string) {
    this.selectedNewAspectRatio.set(ratio);
    this.isSettingsDropdownOpen.set(null);
    console.log('Selected Aspect Ratio:', ratio);
  }

  selectOutputs(count: number) {
    this.selectedOutputs.set(count);
    this.isSettingsDropdownOpen.set(null);
    console.log('Selected Outputs:', count);
  }

  selectNewModel(model: string) {
    this.selectedModel.set(model);
    this.isSettingsDropdownOpen.set(null);
    console.log('Selected Model:', model);
  }

  selectPreset(preset: string) {
    this.selectedPreset.set(preset);
    this.isExpandMenuOpen.set(false);
    console.log('Selected Preset:', preset);
    // You could also append this to the prompt, e.g.:
    // this.promptText.set(this.promptText() + ' ' + preset);
  }
}<|MERGE_RESOLUTION|>--- conflicted
+++ resolved
@@ -95,14 +95,11 @@
   referenceImages: ReferenceImage[] = [];
   referenceImagesType: 'ASSET' | 'STYLE' = 'ASSET';
   currentMode = 'Text to Video';
-<<<<<<< HEAD
-=======
   modes = [
     { value: 'Text to Video', icon: 'description', label: 'Text to Video' },
     { value: 'Frames to Video', icon: 'image', label: 'Frames to Video' },
     { value: 'Ingredients to Video', icon: 'layers', label: 'Ingredients to Video' },
   ];
->>>>>>> ea7bd18b
 
   // Internal state to track input types
   private _input1IsVideo = false;
