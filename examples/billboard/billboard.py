# Copyright 2022 Google LLC
#
# Licensed under the Apache License, Version 2.0 (the "License");
# you may not use this file except in compliance with the License.
# You may obtain a copy of the License at
#
#      http://www.apache.org/licenses/LICENSE-2.0
#
# Unless required by applicable law or agreed to in writing, software
# distributed under the License is distributed on an "AS IS" BASIS,
# WITHOUT WARRANTIES OR CONDITIONS OF ANY KIND, either express or implied.
# See the License for the specific language governing permissions and
# limitations under the License.

# from googleapiclient import discovery
from google.cloud import bigquery
from google.cloud import billing
from google.api_core import client_info as http_client_info
from google.api_core.exceptions import PermissionDenied
from google.cloud.exceptions import NotFound
import argparse
import sys
from colorama import Back
from colorama import Style

base_url = "https://lookerstudio.google.com/reporting/create?"
report_part_url = base_url + "c.reportId=64387229-05e0-4951-aa3f-e7349bbafc07"
report_base_url = report_part_url + "&r.reportName=MyBillboard"
report_base_url = report_base_url + "&ds.ds8.refreshFields=false"

std_proj_url = "&ds.ds8.connector=bigQuery&ds.ds8.projectId={}"
std_table_url = "&ds.ds8.type=TABLE&ds.ds8.datasetId={}&ds.ds8.tableId={}"
standard_view_url = std_proj_url + std_table_url

dtl_proj_url = "&ds.ds93.connector=bigQuery&ds.ds93.projectId={}"
dtl_table_url = "&ds.ds93.type=TABLE&ds.ds93.datasetId={}&ds.ds93.tableId={}"
detailed_view_url = dtl_proj_url + dtl_table_url

output_url = ""
isDetailedExportDifferentLocation = False
detailedBBDataset = ""

app_version = "3.0"

APPLICATION_NAME = "professional-services/billboard"
USER_AGENT = "{}/{}".format(APPLICATION_NAME, app_version)


# This is find code usage
def get_http_client_info():
    return http_client_info.ClientInfo(user_agent=USER_AGENT)


bq_client = bigquery.Client(client_info=get_http_client_info())


# This function checks if billboard dataset already exists or not
# so that we are not recreating it
def check_billboard_dataset_exists(dataset_id):
    try:
        bq_client.get_dataset(dataset_id)  # Make an API request.
        print("Dataset {} already exists.".format(dataset_id))
        return True
    except NotFound:
        print("Dataset {} is not found.".format(dataset_id))
        return False


# Creates billboard dataset.
# Location is taken from the billing export table provided by the user.
def create_dataset(args):

    global detailedBBDataset
    standard_source_id = "{}.{}.{}".format(
        args.PROJECT_ID, args.STANDARD_BILLING_EXPORT_DATASET_NAME,
        args.standard_table)

    detailed_source_id = "{}.{}.{}".format(
        args.PROJECT_ID, args.DETAILED_BILLING_EXPORT_DATASET_NAME,
        args.detailed_table)

    standard_table_info = None
    detailed_table_info = None

    print("Creating standard Dataset.")
    try:
        standard_table_info = bq_client.get_table(standard_source_id)
        print("Exported {} in GEO Location={}".format(
            standard_source_id, standard_table_info.location))
        # Create dataset for BB for standard export.
        dataset_id = "{}.{}".format(args.PROJECT_ID,
                                    args.BILLBOARD_DATASET_NAME_TO_BE_CREATED)
        create_dataset_by_loc(dataset_id, standard_table_info.location)
    except NotFound:
        print("Table {} is not found check the export and proceed.".format(
            standard_source_id))
        # Standard is mandatory so program will fail if doesnot exists.
        sys.exit()

    if args.DETAILED_BILLING_EXPORT_DATASET_NAME is None:
        return True

    print("Creating detailed Dataset.")

    try:
        detailed_table_info = bq_client.get_table(detailed_source_id)
        print("Exported {} in GEO Location={}".format(
            detailed_source_id, detailed_table_info.location))
        # Check if detailed export is in different location.
        if standard_table_info.location != detailed_table_info.location:
            detailedBBDataset = '{}_detail'.format(
                args.BILLBOARD_DATASET_NAME_TO_BE_CREATED)
            dataset_id = "{}.{}".format(args.PROJECT_ID, detailedBBDataset)
            print("Creating another dataset {} in detailed export loc".format(
                dataset_id))
            create_dataset_by_loc(dataset_id, detailed_table_info.location)

    except NotFound:
        print("Table {} is not found check the export.".format(
            detailed_source_id))
        # Skip failing if detailed is not there.
        # sys.exit()


# Creates billboard dataset based on billing exported location
# Location is taken from the billing export table provided by the user.
def create_dataset_by_loc(dataset_id, location):
    # Check if billboard dataset exists
    if check_billboard_dataset_exists(dataset_id) is True:
        return
    # Since we need to create, construct a full
    # Dataset object to send to the API.
    dataset = bigquery.Dataset(dataset_id)
    dataset.location = location
    # Send the dataset to the API for creation, with an explicit timeout.
    # Raises google.api_core.exceptions.Conflict if the Dataset already
    # exist within the project.
    # Make an API request.
    dataset = bq_client.create_dataset(dataset, timeout=30)
    print("Created dataset {} on location {}".format(dataset_id, location))


# Creates the view for the Billboard
def create_billboard_view(args, isStandard):

    global output_url
    global detailedBBDataset

    if isStandard is True:
        source_id = "{}.{}.{}".format(args.PROJECT_ID,
                                      args.STANDARD_BILLING_EXPORT_DATASET_NAME,
                                      args.standard_table)
        view_id = "{}.{}.{}".format(args.PROJECT_ID,
                                    args.BILLBOARD_DATASET_NAME_TO_BE_CREATED,
                                    args.bb_standard)
    else:
        source_id = "{}.{}.{}".format(args.PROJECT_ID,
                                      args.DETAILED_BILLING_EXPORT_DATASET_NAME,
                                      args.detailed_table)
        view_id = "{}.{}.{}".format(args.PROJECT_ID, detailedBBDataset,
                                    args.bb_detailed)

    print('source_id={} and view_id={}'.format(source_id, view_id))

    # Standard -Fail view creation & url construct if standard is missing
    # Detailed -Skip view creation & url construct if detailed is missing.
    try:
        bq_client.get_table(source_id)
    except NotFound:
        if isStandard is True:
            print("Standard usage cost export not found=" + source_id +
                  " so skipping billboard view creation")
            sys.exit()
        else:
            print("Detailed usage cost export not found=" + source_id +
                  " so skipping billboard detailed view creation")
        return

    sql = """
    CREATE OR REPLACE VIEW  `{}`
    AS select *,
    COALESCE((SELECT SUM(x.amount)
    FROM UNNEST(s.credits) x),0) AS credits_sum_amount,
    COALESCE((SELECT SUM(x.amount)
    FROM UNNEST(s.credits) x),0) + cost as net_cost,
    PARSE_DATE("%Y%m", invoice.month) AS Invoice_Month,
    _PARTITIONDATE AS date
    from `{}` s
    WHERE _PARTITIONDATE > DATE_SUB(CURRENT_DATE(), INTERVAL 13 MONTH)
    """.format(view_id, source_id)

    # Not sure why this need project_id
    bq_view_client = bigquery.Client(project=args.PROJECT_ID)

    job = bq_view_client.query(sql)  # API request.
    job.result()  # Waits for the query to finish.

    if isStandard is True:
        output_url = report_base_url + standard_view_url.format(
            args.PROJECT_ID, args.BILLBOARD_DATASET_NAME_TO_BE_CREATED,
            args.bb_standard)
    # not using detailed datasource yet so commenting
    # else:
    #     output_url = output_url + detailed_view_url.format(
    #         args.PROJECT_ID, detailedBBDataset, args.bb_detailed)

    print('Created view {}{}.{}.{}'.format(Back.GREEN, job.destination.project,
                                           job.destination.dataset_id,
                                           job.destination.table_id))
    print(Style.RESET_ALL)


def generate_datastudio_url(args):
    print(
        "To view dataset, please click " + Back.GREEN +
        "https://console.cloud.google.com/bigquery", "\n")

    print(Style.RESET_ALL)

    print("To launch datastudio report, please click " + Back.GREEN +
          output_url + "\n")
    print(Style.RESET_ALL)


def remove_billboard_dataset(args):
    standard_view_id = "{}.{}.{}".format(
        args.PROJECT_ID, args.BILLBOARD_DATASET_NAME_TO_BE_CREATED,
        args.bb_standard)
    bq_client.delete_table(standard_view_id, not_found_ok=True)
    print("Billboard view {} deleted.".format(standard_view_id))
    detailed_view_id = "{}.{}.{}".format(
        args.PROJECT_ID, args.BILLBOARD_DATASET_NAME_TO_BE_CREATED,
        args.bb_detailed)
    bq_client.delete_table(detailed_view_id, not_found_ok=True)
    print("Billboard view {} deleted.".format(detailed_view_id))
    return True


def main(argv):

    global detailedBBDataset
    parser = argparse.ArgumentParser(
        description='Billing Export information, Version=' + app_version)
    parser.add_argument('-v',
                        action='version',
                        version='Version of %(prog)s ' + app_version)

    parser.add_argument('-pr',
                        dest='PROJECT_ID',
                        type=str,
                        help='Project Id',
                        required=True)
    parser.add_argument('-se',
                        dest='STANDARD_BILLING_EXPORT_DATASET_NAME',
                        type=str,
                        required=True)
    parser.add_argument('-de',
                        dest='DETAILED_BILLING_EXPORT_DATASET_NAME',
                        type=str,
                        required=True)

    parser.add_argument('-bb',
                        dest='BILLBOARD_DATASET_NAME_TO_BE_CREATED',
                        type=str,
                        required=True)

    parser.add_argument('-clean',
                        dest='clean',
                        type=str,
                        help='Only when you need cleanup, provide "yes"')

    args = parser.parse_args()
    print('Version of billboard.py  ' + app_version + "\n")

    # if args.DETAILED_BILLING_EXPORT_DATASET_NAME is None:
    # print("Detailed export not provided so setting default to Standard.")
    # args.DETAILED_BILLING_EXPORT_DATASET_NAME
    # = args.STANDARD_BILLING_EXPORT_DATASET_NAME

    # Detailed Export could be in different region
    # so name will be modified as {}_detail in logic
    # So we are storing in global variable.
    detailedBBDataset = '{}'.format(args.BILLBOARD_DATASET_NAME_TO_BE_CREATED)

    project_id_temp = "projects/{}".format(args.PROJECT_ID)

    # Check if billing api is enabled.
    # service = discovery.build('serviceusage', 'v1')
    # request = service.services().get(
    #     name=f"{project_id_temp}/services/cloudbilling.googleapis.com")
    # response = request.execute()
    # if response.get('state') == 'DISABLED':
    #     print("Cloud Billing API is not enabled.")
    #     return sys.exit(1)

    try:
        project_billing_info = billing.CloudBillingClient(
        ).get_project_billing_info(name=project_id_temp)
<<<<<<< HEAD
    except PermissionDenied:
        print("Permission Denied, check project level permission or if the Cloud Billing API is enabled.")
=======
    except PermissionDenied as pde:
        print("Permission Denied, check project level permission.")
        print(pde.message)
>>>>>>> d3a499e9
        return sys.exit(1)

    billing_account_name = project_billing_info.billing_account_name.split(
        "/")[1]

    print("Project billing account=" + billing_account_name, "\n")
    args.standard_table = "gcp_billing_export_v1_" + \
        billing_account_name.replace('-', '_')
    args.detailed_table = "gcp_billing_export_resource_v1_" + \
        billing_account_name.replace('-', '_')
    args.bb_standard = "billboard"
    args.bb_detailed = "billboard_detail"

    if args.clean is None:
        create_dataset(args)  # to create dataset
        create_billboard_view(args, True)  # to create standard view
        # if args.DETAILED_BILLING_EXPORT_DATASET_NAME is not None:
        create_billboard_view(args, False)  # to create detailed view
        generate_datastudio_url(args)  # to create urls
    else:
        remove_billboard_dataset(args)  # to cleanup


# Main entry point
if __name__ == "__main__":
    main(sys.argv[1:])<|MERGE_RESOLUTION|>--- conflicted
+++ resolved
@@ -296,14 +296,10 @@
     try:
         project_billing_info = billing.CloudBillingClient(
         ).get_project_billing_info(name=project_id_temp)
-<<<<<<< HEAD
-    except PermissionDenied:
-        print("Permission Denied, check project level permission or if the Cloud Billing API is enabled.")
-=======
     except PermissionDenied as pde:
         print("Permission Denied, check project level permission.")
+        print("Check if Cloud Billing API is enabled.")        
         print(pde.message)
->>>>>>> d3a499e9
         return sys.exit(1)
 
     billing_account_name = project_billing_info.billing_account_name.split(
