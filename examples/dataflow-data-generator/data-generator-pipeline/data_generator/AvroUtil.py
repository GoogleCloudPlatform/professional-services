--- conflicted
+++ resolved
@@ -12,14 +12,9 @@
 # See the License for the specific language governing permissions and
 # limitations under the License.
 
-<<<<<<< HEAD
-import avro.schema
-import datetime
-import json
-=======
+
 from TimeUtil import datetime_to_epoch_timestamp, date_to_epoch_date, \
 time_to_epoch_time
->>>>>>> 9364ec51
 
 
 def fix_record_for_avro(record, avro_schema):
@@ -48,14 +43,9 @@
                     record[field_name] = date_to_epoch_date(record[field_name])
                 elif logical_prefix == u'time':
                     is_micros = (precision == u'micros') 
-<<<<<<< HEAD
-                    record[field_name] = time_to_avro_time(record[field_name],
-                                            micros=is_micros)
-        # Otherwise, this field was a primitive type and is left alone.
-=======
+
                     record[field_name] = time_to_epoch_time(
                         record[field_name],
                         micros=is_micros
                     )
->>>>>>> 9364ec51
     return [record]