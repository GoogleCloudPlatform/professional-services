# mm2-gmk-migration
This repository provides hands-on experience to migrate data between two Google Managed Kafka clustes using MirrorMaker2. As a part of POC, below resources are provisioned:
<<<<<<< HEAD
1. Two Google Managed Kafka clusters as a source and destination. To disable creation of the source cluster, please modify the `terraform plan` step to not include `-target=module.google-managed-kafka-src`, in the "Deploy Google Cloud Managed Service for Apache Kafka (GMK)" section of this file. To point the source cluster to one on-prem, please update [this variable](https://github.com/GoogleCloudPlatform/professional-services/blob/main/examples/mm2-gmk-migration/terraform/modules/environments/production/deploy_mm2-standalone.tf#L12) as well as [this password](https://github.com/GoogleCloudPlatform/professional-services/blob/main/examples/mm2-gmk-migration/terraform/modules/mirror-maker2-standalone/mm2standalone.tf#L129).
=======
1. Two Google Managed Kafka clusters as a source and destination. To disable creation of the source cluster, please modify the `terraform plan` step to not include `-target=module.google-managed-kafka-src`, in the "Deploy Google Cloud Managed Service for Apache Kafka (GMK)" section of this file. 
>>>>>>> a10b7d3b
2. MirrorMaker2 on GCE
3. Kafka Producer node to publish messages for testing purpose

<img src="./static/Kafka Migration using MM2.png" alt="drawing" width="600"/>

Please follow below instructions to deploy resources for POC:

[![Open in Cloud Shell](http://gstatic.com/cloudssh/images/open-btn.svg)](https://console.cloud.google.com/cloudshell/editor?cloudshell_git_repo=https%3A%2F%2Fgithub.com%2Fmandeeptrehan%2Fmm2-gmk-migration.git)

## Setup Terraform Workspace

1. Create a GCS bucket of your choice to store Terraform state files. 
   1. Update modules/environments/production/backends.tf
```
Example (Please update with actual values)

bucket  = "YOUR_GCS_BUCKET"
prefix  = "terraform" 
```
2. run terraform init
```
cd terraform/modules/environments/production
terraform init
```

## Deploy Google Cloud Managed Service for Apache Kafka (GMK)
1. Navigate to Update modules/environments/production/deploy_kafka.tf (One for each src and dest cluster)and update the required variables
```
Example (Please update with actual values.)

project_id = "YOUR_PROJECT_ID"
region = "us-central1"

Please change following if needed to update the kafka parameters (name, topic name)
```
2. Run terraform plan for kafka module (This will plan both source and destination kafka cluster one can trigger this individually as well)
```
cd terraform/modules/environments/production
terraform plan -target=module.google-managed-kafka-src -target=module.google-managed-kafka-dest
```
3. Run terraform apply for kafka module (This will deploy both source and destination kafka cluster one can trigger this individually as well)
```
cd terraform/modules/environments/production
terraform apply -target=module.google-managed-kafka-src -target=module.google-managed-kafka-dest
```

Please Note It May take up to 30 minutes for the cluster to create.
```
module.google-managed-kafka.google_managed_kafka_cluster.cluster: Creation complete after 28m37s [id=projects/mbawa-sandbox/locations/us-central1/clusters/kafka-dev]
module.google-managed-kafka.google_managed_kafka_topic.example-topic: Creating...
module.google-managed-kafka.google_managed_kafka_topic.example-topic: Creation complete after 6s [id=projects/mbawa-sandbox/locations/us-central1/clusters/kafka-dev/topics/kafka-topic]
```

## Deploy Kafka Producer Environment
1. Navigate to Update modules/environments/production/deploy_producer.tf and update the required variables
2. Run terraform plan for producer module
```
cd terraform/modules/environments/production
terraform plan -target=module.kafka-producer
```
3. Run terraform apply for producer module
```
cd terraform/modules/environments/production
terraform apply -target=module.kafka-producer
```

4. SSH to the `kafka-producer` google compute engine instance.
bootstrap derived from [here](https://cloud.google.com/managed-service-for-apache-kafka/docs/quickstart-python)
we have bootstrapped the same using a start-up script


5. Edit/Upload the `producer.py` script and run the same using `python producer.py` to generate data. (This is a Python3 file).


## Deploy Standalone MirrorMaker 2

Launch a standalone Mirror Maker 2 node
1. Create a GCS bucket to store mirror maker 2 binaries
2.  ```
    $BUCKET=mm2-binaries-bucket
    ```
3. run deploy.sh script
    ```
    bash deploy.sh $BUCKET
    ```
4. Update the `terraform/modules/mirror-maker2-standalone/variables.tf` with corresponding default values
   Update the `terraform/modules/environments/production/deploy_mm2-standalone.tf` with corresponding values
    ```
    Example (Please update `YOUR_PROJECT_ID` and `your-project-name` with actual values. Note that the service account should be the one used for creating a Managed Service for Apache Kafka cluster.)
    
    project_id = "YOUR_PROJECT_ID"
    region = "us-central1"
    zone = "us-central1-a"
    service_account_email = "594537533327-compute@developer.gserviceaccount.com"
    kafka_cluster_src_broker = "bootstrap.kafka-src-new.us-central1.managedkafka.your-project-name.cloud.goog:9092"
    kafka_cluster_dest_broker = "bootstrap.kafka-dest-new.us-central1.managedkafka.your-project-name.cloud.goog:9092"
    ```
Please note you would need to update username and password based on [GMK SASL/PLAIN authentication](https://cloud.google.com/managed-service-for-apache-kafka/docs/authentication-kafka#sasl-plain)

    
    ![image](https://github.com/user-attachments/assets/3fd73be8-4449-43f1-8b54-71af0a863cb8)

  

4. terraform initialization
    ```
    cd terraform/modules/environments/production
    terraform init
    ```

5. terraform plan to check the resources being created

   ```
    cd terraform/modules/environments/production
    terraform plan -target=module.mm2-standalone
   ```

6. deploy the resources
   ```
    cd terraform/modules/environments/production
    terraform apply -target=module.mm2-standalone
   ```

## Troubleshooting 

* **Startup-script Logs**
```
sudo journalctl -u google-startup-scripts.service
```

* **Mirror Maker 2 Metrics**

> TODO integrate with cloud monitoring agent 

https://cloud.google.com/stackdriver/docs/solutions/agents/ops-agent/prometheus

```
https://varunkumarpal.medium.com/kafka-monitoring-your-mirrormaker-with-prometheus-fe10d6db4d2d

# Replication Latency 
curl localhost:3600 | grep -i kafka_connect_mirror_source_connector_replication_latency_ms_max

#Other Metrics

curl localhost:3600 | grep -i kafka-src-topic

kafka_consumer_fetch_manager_records_consumed_total{clientId="\"source->target|MirrorSourceConnector-0|replication-consumer\"",topic="kafka-src-topic",} 0.0
kafka_connect_mirror_source_connector_replication_latency_ms{destination="target",partition="0",topic="source.kafka-src-topic",} 0.0
kafka_connect_mirror_source_connector_replication_latency_ms_max{destination="target",partition="1",topic="source.kafka-src-topic",} NaN
```<|MERGE_RESOLUTION|>--- conflicted
+++ resolved
@@ -1,10 +1,7 @@
 # mm2-gmk-migration
 This repository provides hands-on experience to migrate data between two Google Managed Kafka clustes using MirrorMaker2. As a part of POC, below resources are provisioned:
-<<<<<<< HEAD
+
 1. Two Google Managed Kafka clusters as a source and destination. To disable creation of the source cluster, please modify the `terraform plan` step to not include `-target=module.google-managed-kafka-src`, in the "Deploy Google Cloud Managed Service for Apache Kafka (GMK)" section of this file. To point the source cluster to one on-prem, please update [this variable](https://github.com/GoogleCloudPlatform/professional-services/blob/main/examples/mm2-gmk-migration/terraform/modules/environments/production/deploy_mm2-standalone.tf#L12) as well as [this password](https://github.com/GoogleCloudPlatform/professional-services/blob/main/examples/mm2-gmk-migration/terraform/modules/mirror-maker2-standalone/mm2standalone.tf#L129).
-=======
-1. Two Google Managed Kafka clusters as a source and destination. To disable creation of the source cluster, please modify the `terraform plan` step to not include `-target=module.google-managed-kafka-src`, in the "Deploy Google Cloud Managed Service for Apache Kafka (GMK)" section of this file. 
->>>>>>> a10b7d3b
 2. MirrorMaker2 on GCE
 3. Kafka Producer node to publish messages for testing purpose
 
