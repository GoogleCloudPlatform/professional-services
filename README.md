# Professional Services
Common solutions and tools developed by Google Cloud's Professional Services team.

## Examples
The examples folder contains example solutions across a variety of Google Cloud Platform products. Use these solutions as a reference for your own or extend them to fit your particular use case.

* [BigQuery Cross Project Slot Monitoring](examples/bigquery-cross-project-slot-monitoring) - Solution to help monitoring slot utilization across multiple projects, while breaking down allocation per project.
* [Cloud Composer Examples](examples/cloud-composer-examples) - Examples of using Cloud Composer, GCP's managed Apache Airflow service.
* [CloudML Bee Health Detection](examples/cloudml-bee-health-detection) - Detect if a bee is unhealthy based on an image of it and its subspecies.
* [CloudML Energy Price Forecasting](examples/cloudml-energy-price-forecasting) - Predicting the future energy price based on historical price and weather.
* [CloudML Fraud Detection](examples/cloudml-fraud-detection) - Fraud detection model for credit-cards transactions.
* [CloudML Sentiment Analysis](examples/cloudml-sentiment-analysis) - Sentiment analysis for movie reviews using TensorFlow `RNNEstimator`.
* [Dataflow Elasticsearch Indexer](examples/dataflow-elasticsearch-indexer) - An example pipeline that demonstrates the process of reading JSON documents from Cloud Pub/Sub, enhancing the document using metadata stored in Cloud Bigtable and indexing those documents into [Elasticsearch](https://www.elastic.co/).
* [Dataflow Python Examples](examples/dataflow-python-examples) - Various ETL examples using the Dataflow Python SDK.
* [Dataflow Streaming Benchmark](examples/dataflow-streaming-benchmark) - Utility to publish randomized fake JSON messages to a Cloud Pub/Sub topic at a configured QPS.
* [IoT Nirvana](examples/iot-nirvana) - An end-to-end Internet of Things architecture running on Google Cloud Platform.
* [Pub/Sub Client Batching Example](examples/pubsub-publish-avro-example) - Batching in Pub/Sub's Java client API.
* [Spinnaker](examples/spinnaker) - Example pipelines for a Canary / Production deployment process.

## Tools
The tools folder contains ready-made utilities which can simpilfy Google Cloud Platform usage.

<<<<<<< HEAD
* [CloudConnect](/tools/cloudconnect) - A package that automates the setup of dual VPN tunnels between AWS and GCP.
* [DNS Sync](/tools/dns-sync) - Sync a Cloud DNS zone with GCE resources. Instances and load balancers are added to the cloud DNS zone as they start from compute_engine_activity log events sent from a pub/sub push subscription. Can sync multiple projects to a single Cloud DNS zone.
* [GCE Quota Sync](/tools/gce-quota-sync) - A tool that fetches resource quota usage from the GCE API and synchronizes it to Stackdriver as a custom metric, where it can be used to define automated alerts.
* [GCP Architecture Visualizer](/tools/gcp-arch-viz) - A tool that takes CSV output from a Forseti Inventory scan and draws out a dynamic hierarchical tree diagram of org -> folders -> projects -> gcp_resources using the D3.js javascript library.
* [GKE Billing Export](/tools/gke-billing-export) - Google Kubernetes Engine fine grained billing export.
* [LabelMaker](/tools/labelmaker) - A tool that reads key:value pairs from a json file and labels the running instance and all attached drives accordingly.
* [Site Verification Group Sync](/tools/site-verification-group-sync) - A tool to provision "verified owner" permissions (to create GCS buckets with custom dns) based on membership of a Google Group.
=======
* [CloudConnect](tools/cloudconnect) - A package that automates the setup of dual VPN tunnels between AWS and GCP.
* [DNS Sync](tools/dns-sync) - Sync a Cloud DNS zone with GCE resources. Instances and load balancers are added to the cloud DNS zone as they start from compute_engine_activity log events sent from a pub/sub push subscription. Can sync multiple projects to a single Cloud DNS zone.
* [GCE Quota Sync](tools/gce-quota-sync) - A tool that fetches resource quota usage from the GCE API and synchronizes it to Stackdriver as a custom metric, where it can be used to define automated alerts.
* [GCS Bucket Mover](tools/gcs-bucket-mover) - A tool to move user's bucket, including objects, metadata, and ACL, from one project to another. 
* [GKE Billing Export](tools/gke-billing-export) - Google Kubernetes Engine fine grained billing export.
* [LabelMaker](tools/labelmaker) - A tool that reads key:value pairs from a json file and labels the running instance and all attached drives accordingly.
* [Maven Archetype Dataflow](tools/maven-archetype-dataflow) - A maven archetype which bootstraps a Dataflow project with common plugins pre-configured to help maintain high code quality.
* [Site Verification Group Sync](tools/site-verification-group-sync) - A tool to provision "verified owner" permissions (to create GCS buckets with custom dns) based on membership of a Google Group.
>>>>>>> f65f1548

## Contributing
The team is currently not accepting contributions.

## License
See [LICENSE](/LICENSE)

## Disclaimer
This repository and its contents are not an official Google Product.

## Contact
Questions, issues, and comments should be directed to
[professional-services-oss@google.com](mailto:professional-services-oss@google.com).<|MERGE_RESOLUTION|>--- conflicted
+++ resolved
@@ -20,24 +20,15 @@
 ## Tools
 The tools folder contains ready-made utilities which can simpilfy Google Cloud Platform usage.
 
-<<<<<<< HEAD
-* [CloudConnect](/tools/cloudconnect) - A package that automates the setup of dual VPN tunnels between AWS and GCP.
-* [DNS Sync](/tools/dns-sync) - Sync a Cloud DNS zone with GCE resources. Instances and load balancers are added to the cloud DNS zone as they start from compute_engine_activity log events sent from a pub/sub push subscription. Can sync multiple projects to a single Cloud DNS zone.
-* [GCE Quota Sync](/tools/gce-quota-sync) - A tool that fetches resource quota usage from the GCE API and synchronizes it to Stackdriver as a custom metric, where it can be used to define automated alerts.
-* [GCP Architecture Visualizer](/tools/gcp-arch-viz) - A tool that takes CSV output from a Forseti Inventory scan and draws out a dynamic hierarchical tree diagram of org -> folders -> projects -> gcp_resources using the D3.js javascript library.
-* [GKE Billing Export](/tools/gke-billing-export) - Google Kubernetes Engine fine grained billing export.
-* [LabelMaker](/tools/labelmaker) - A tool that reads key:value pairs from a json file and labels the running instance and all attached drives accordingly.
-* [Site Verification Group Sync](/tools/site-verification-group-sync) - A tool to provision "verified owner" permissions (to create GCS buckets with custom dns) based on membership of a Google Group.
-=======
 * [CloudConnect](tools/cloudconnect) - A package that automates the setup of dual VPN tunnels between AWS and GCP.
 * [DNS Sync](tools/dns-sync) - Sync a Cloud DNS zone with GCE resources. Instances and load balancers are added to the cloud DNS zone as they start from compute_engine_activity log events sent from a pub/sub push subscription. Can sync multiple projects to a single Cloud DNS zone.
 * [GCE Quota Sync](tools/gce-quota-sync) - A tool that fetches resource quota usage from the GCE API and synchronizes it to Stackdriver as a custom metric, where it can be used to define automated alerts.
 * [GCS Bucket Mover](tools/gcs-bucket-mover) - A tool to move user's bucket, including objects, metadata, and ACL, from one project to another. 
+* [GCP Architecture Visualizer](/tools/gcp-arch-viz) - A tool that takes CSV output from a Forseti Inventory scan and draws out a dynamic hierarchical tree diagram of org -> folders -> projects -> gcp_resources using the D3.js javascript library.
 * [GKE Billing Export](tools/gke-billing-export) - Google Kubernetes Engine fine grained billing export.
 * [LabelMaker](tools/labelmaker) - A tool that reads key:value pairs from a json file and labels the running instance and all attached drives accordingly.
 * [Maven Archetype Dataflow](tools/maven-archetype-dataflow) - A maven archetype which bootstraps a Dataflow project with common plugins pre-configured to help maintain high code quality.
 * [Site Verification Group Sync](tools/site-verification-group-sync) - A tool to provision "verified owner" permissions (to create GCS buckets with custom dns) based on membership of a Google Group.
->>>>>>> f65f1548
 
 ## Contributing
 The team is currently not accepting contributions.
