# Professional Services

Common solutions and tools developed by Google Cloud's Professional Services
team.

[![Open in Cloud Shell](http://gstatic.com/cloudssh/images/open-btn.svg)](https://console.cloud.google.com/cloudshell/editor?cloudshell_git_repo=https%3A%2F%2Fgithub.com%2FGoogleCloudPlatform%2Fprofessional-services.git)

## Examples

The examples folder contains example solutions across a variety of Google Cloud
Platform products. Use these solutions as a reference for your own or extend
them to fit your particular use case.

*   [Anthos Service Mesh Multi-Cluster](examples/anthos-service-mesh-multicluster) -
    Solution to federate two private GKE clusters using Anthos Service Mesh.
*   [Anthos CICD with Gitlab](examples/anthos-cicd-with-gitlab) - A step-by-step
    guide to create an example CI/CD solution using Anthos and Gitlab.
*   [Audio Content Profiling](examples/ml-audio-content-profiling) - A tool that
    builds a pipeline to scale the process of moderating audio files for
    inappropriate content using machine learning APIs.
*   [BigQuery Analyze Realtime Reddit Data](examples/bigquery-analyze-realtime-reddit-data/) - 
    Solution to deploy a ([reddit](https://www.reddit.com)) social media data collection
    architecture on Google Cloud Platform.  Analyzes reddit comments in realtime and
    provides free natural-language processing / sentiment.
*   [BigQuery Audit Log Dashboard](examples/bigquery-audit-log) - Solution to
    help audit BigQuery usage using Data Studio for visualization and a sample
    SQL script to query the back-end data source consisting of audit logs.
*   [BigQuery Audit Log Anomaly Detection](examples/bigquery-auditlog-anomaly-detection) -
    Sample of using BigQuery audit logs for automated anomaly detection and
    outlier analysis. Generates user friendly graphs for quick bq environment
    analysis.
*   [BigQuery Automated Email Exports](examples/bq-email-exports) - Serverless
    solution to automate the sending of BigQuery export results via email on a
    scheduled interval. The email will contain a link to a signed or unsigned
    URL, allowing the recipient to view query results as a JSON, CSV, or Avro
    file.
*   [BigQuery Billing Dashboard](examples/bigquery-billing-dashboard) - Solution
    to help displaying billing info using Data Studio for visualization and a
    sample SQL script to query the back-end billing export table in BigQuery.
*   [BigQuery Cross Project Slot Monitoring](examples/bigquery-cross-project-slot-monitoring) -
    Solution to help monitoring slot utilization across multiple projects, while
    breaking down allocation per project.
*   [BigQuery Group Sync For Row Level Access](examples/bigquery-row-access-groups) -
    Sample code to synchronize group membership from G Suite/Cloud Identity into
    BigQuery and join that with your data to control access at row level.
*   [BigQuery Pipeline Utility](tools/bqpipeline) - Python utility class for
    defining data pipelines in BigQuery.
*   [BigQuery Table Access Pattern Analysis](examples/bigquery-table-access-pattern-analysis) -
    Sample code to analyse data pipeline optimisation points, by pinpointing
    suboptimal pipeline scheduling between tables in a data warehouse ELT job.
*   [BigQuery Tink Toolkit](tools/bigquery-tink-toolkit) - Python utility class
    for working with Tink-based cryptography in on-prem or GCP systems in a way
    that is interoperable with BigQuery's field-level encryption. Includes a
    sample PySpark job and a script for generating and uploading KMS-encrypted
    Tink keysets to BigQuery.
*   [BigQuery to XML Export](tools/bigquery-to-xml) - Python tool that takes a
    BigQuery query and returns the output as an XML string.
*   [Bigtable Dataflow Cryptocurrencies Exchange RealTime Example](examples/cryptorealtime) -
    Apache Beam example that reads from the Crypto Exchanges WebSocket API as
    Google Cloud Dataflow pipeline and saves the feed in Google Cloud Bigtable.
    Real time visualization and query examples from GCP Bigtable running on
    Flask server are included.
*   [Bigtable Dataflow Update Table Key Pipeline](examples/bigtable-change-key) -
    Dataflow pipeline with an example of how to update the key of an existing
    table. It works with any table, regardless the schema. It shows how to
    update your key for a table with existing data, to try out different
    alternatives to improve performance.
*   [BigQuery Automated Schema Management](tools/bqman) - Command-line utility
    for automated provisioning and management of BigQuery datasets and tables.
*   [BigQuery Oracle DDL Migration Utility](examples/bigquery-oracle-ddl-migration-utility) - 
    Oracle DDL Migration Utility to migrate the tables schema (DDL) from Oracle DB to BigQuery.
    The utility leverages BigQuery Translation API and offers additional features
    such as adding partitioning, clustering, metadata columns and prefixes to table names.
<<<<<<< HEAD
*   [Cloud Audit Log Samples](examples/audit-log-examples/) - A sample
*   collection of Audit Logs for Users and Customers to better the structure,
    contents, and values contained in various log events.
=======
*   [BigQuery Snowflake Table Migration Tool](examples/bigquery-snowflake-tables-migration-utility) - 
    BigQuery Snowflake Table Migration Tool helps to migrate the table DDL's from Snowflake to BigQuery.
    The utility leverages BigQuery Translation API and offers additional features
    such as adding partitioning, clustering, metadata columns and prefixes to table names.
*   [Carbon Footprint Reporting](examples/carbon-foortprint-dashboard) - Example of 
    using the prebuilt Data studio & Looker template for analysing GCP Carbon Footprint Estimates.
>>>>>>> 557b1b33
*   [Cloud Build with Proxy Running in Background](examples/cloudbuild-with-tcp-proxy) -
    Examples of cloudbuild with docker-compose running tcp proxy in the
    background for all build steps.
*   [Cloud Composer CI/CD](examples/cloud-composer-cicd) - Examples of using
    Cloud Build to deploy airflow DAGs to Cloud Composer.
*   [Cloud Composer Deployment in Shared VPC](examples/composer-shared-vpc) -
    Terraform code to deploy cloud composer in shared VPC environment.
*   [Cloud Composer Examples](examples/cloud-composer-examples) - Examples of
    using Cloud Composer, GCP's managed Apache Airflow service.
*   [Cloud Data Fusion Functions and Plugins](examples/cloud-datafusion-functions-plugins) -
    Examples of Cloud Data Fusion Functions and Plugins.
*   [Cloud Function Act As](examples/cloud-function-act-as) - Example of
    executing a Cloud Function on behalf and with IAM permissions of the GitHub
    Workload Identity caller.
*   [Cloud Function VM Delete Event Handler Example](examples/gcf-pubsub-vm-delete-event-handler) -
    Solution to automatically delete A records in Cloud DNS when a VM is
    deleted. This solution implements a [Google Cloud Function][gcf]
    [Background Function][gcf-bg] triggered on `compute.instances.delete` events
    published through [Stackdriver Logs Export][logs-export].
*   [Cloud Run to BQ](examples/cloudrun-to-bq) - Solution to accept events/data
    on HTTP REST Endpoint and insert into BQ.
*   [Cloud SQL Custom Metric](examples/cloud-sql-custom-metric) - An example of
    creating a Stackdriver custom metric monitoring Cloud SQL Private Services
    IP consumption.
*   [Cloud Support API](examples/cloud-support) - Sample code using Cloud
    Support API
*   [CloudML Bank Marketing](examples/cloudml-bank-marketing) - Notebook for
    creating a classification model for marketing using CloudML.
*   [CloudML Bee Health Detection](examples/cloudml-bee-health-detection) -
    Detect if a bee is unhealthy based on an image of it and its subspecies.
*   [CloudML Churn Prediction](examples/cloudml-churn-prediction) - Predict
    users' propensity to churn using Survival Analysis.
*   [CloudML Customer Support and Complaint Handling](examples/cloudml-support-routing) -
    BigQuery + AutoML pipeline classifying customer complaints based on expected
    resolution; adaptable to other support communications use cases.
*   [CloudML Deep Collaborative Filtering](examples/cloudml-collaborative-filtering) -
    Recommend songs given either a user or song.
*   [CloudML Energy Price Forecasting](examples/cloudml-energy-price-forecasting) -
    Predicting the future energy price based on historical price and weather.
*   [CloudML Fraud Detection](examples/cloudml-fraud-detection) - Fraud
    detection model for credit-cards transactions.
*   [CloudML Scikit-learn Pipeline](examples/cloudml-sklearn-pipeline) - This is
    a example for building a scikit-learn-based machine learning pipeline
    trainer that can be run on AI Platform. The pipeline can be trained locally
    or remotely on AI platform. The trained model can be further deployed on AI
    platform to serve online traffic.
*   [CloudML Sentiment Analysis](examples/cloudml-sentiment-analysis) -
    Sentiment analysis for movie reviews using TensorFlow `RNNEstimator`.
*   [CloudML TensorFlow Profiling](examples/tensorflow-profiling-examples) -
    TensorFlow profiling examples for training models with CloudML
*   [Cost Optimization DataStudio Dashboard](examples/cost-optimization-dashboard) -
    SQL scripts to help build Cost Optimization DataStudio Dashboard.
*   [Data Generator](examples/dataflow-data-generator) - Generate random data
    with a custom schema at scale for integration tests or demos.
*   [Dataflow BigQuery Transpose Example](examples/dataflow-bigquery-transpose) -
    An example pipeline to transpose/pivot/rotate a BigQuery table.
*   [Dataflow Custom Templates Example](examples/dataflow-custom-templates) - An
    example that demonstrates how to build custom Dataflow templates.
*   [Dataflow Elasticsearch Indexer](examples/dataflow-elasticsearch-indexer) -
    An example pipeline that demonstrates the process of reading JSON documents
    from Cloud Pub/Sub, enhancing the document using metadata stored in Cloud
    Bigtable and indexing those documents into
    [Elasticsearch](https://www.elastic.co/).
*   [Dataflow Python Examples](examples/dataflow-python-examples) - Various ETL
    examples using the Dataflow Python SDK.
*   [Dataflow Scala Example: Kafka2Avro](examples/dataflow-scala-kafka2avro) -
    Example to read objects from Kafka, and persist them encoded in Avro in
    Google Cloud Storage, using Dataflow with SCIO.
*   [Dataflow Streaming Benchmark](examples/dataflow-streaming-benchmark) -
    Utility to publish randomized fake JSON messages to a Cloud Pub/Sub topic at
    a configured QPS.
*   [Dataflow Streaming Schema Changes Handler](examples/dataflow-streaming-schema-handler) -
    Dataflow example to handle schema changes using schema enforcement and DLT
    approach
*   [Dataflow DLP Hashpipeline](examples/dataflow-dlp-hash-pipeline) - Match DLP
    Social Security Number findings against a hashed dictionary in Firestore.
    Use Secret Manager for the hash key.
*   [Dataflow Template Pipelines](https://github.com/GoogleCloudPlatform/DataflowTemplates) -
    Pre-implemented Dataflow template pipelines for solving common data tasks on
    Google Cloud Platform.
*   [Dataflow Production Ready](examples/dataflow-production-ready) - Reference
    implementation for best practices around Beam, pipeline structuring, testing
    and continuous deployment.
*   [Dataflow XML to BigQuery](examples/dataflow-xmlio-to-bq) - Example of
    loading XML data into BigQuery with DataFlow via XMLIO.
*   [Dataproc GCS Connector](examples/dataproc-gcs-connector) - Install and test
    unreleased features on the GCS Connector for Dataproc.
*   [Dataproc Job Optimization Guide](examples/dataproc-job-optimization-guide) - Step-by-step
    guide for optimizing a sample Dataproc Job.
*   [Dataproc Persistent History Server for Ephemeral Clusters](examples/dataproc-persistent-history-server) -
    Example of writing logs from an ephemeral cluster to GCS and using a
    separate single node cluster to look at Spark and YARN History UIs.
*   [dbt-on-cloud-composer](examples/dbt-on-cloud-composer) - Example of using
    dbt to manage BigQuery data pipelines, utilizing Cloud Composer to run and
    schedule the dbt runs.
*   [Data Format Description Language (DFDL) Processesor with Firestore and
    Pubsub](examples/dfdl-firestore-pubsub-example) - Example to process a
    binary using DFDL definition and Daffodil libraries. The DFDL definition is
    stored in firestore, the request to process is done through a pubsub
    subcription and the output is published is a JSON format in a Pubsub topic.
*   [Data Format Description Language (DFDL) Processesor with Bigtable and
    Pubsub](examples/dfdl-bigtable-pubsub-example) - Example to process a binary
    using DFDL definition and Daffodil libraries. The DFDL definition is stored
    in bigtable, the request to process is done through a pubsub subcription and
    the output is published is a JSON format in a Pubsub topic.
*   [Dialogflow Webhook Example](examples/dialogflow-webhook-example) - Webhook
    example for dialogflow in Python.
*   [Dialogflow CX Private Webhook Example](examples/dialogflowcx-private-webhook-example) -
    Webhook example for Dialogflow CX in Python.
*   [Dialogflow Entities Creation and Update](examples/dialogflow-entities-example) -
    Creation and update of entities for Dialogflow in Python.
*   [DLP API Examples](examples/dlp) - Examples of the DLP API usage.
*   [GCE Access to Google AdminSDK](examples/gce-to-adminsdk) - Example to help
    manage access to Google's AdminSDK using GCE's service account identity
*   [GCS Hive External Table File Optimization](examples/gcs-hive-external-table-file-optimization) - 
    Example solution to showcase impact of file count, file size, and file
    type on Hive external tables and query speeds.
*   [GCS to BQ using serverless services](examples/gcs-to-bq-serverless-services) -
    Example to ingest GCS to BigQuery using serverless services such as Cloud
    Function, Pub/Sub and Serverless Spark.
*   [GKE HA setup using spot VMs](examples/gke-ha-setup-using-spot-vms/) -
    Example for running an application with high availability requirements on
    GKE spot nodes using on-demand nodes as fallback
*   [Grpc Server connected to Spanner Database](examples/grpc_spanner_example) -
    Basic example of a Grpc server that is connected to a Spanner database.
*   [Grpc Server connected to Redis](examples/grpc_redis_example) - Basic
    example of a Grpc server that is connected to Redis.
*   [Home Appliance Status Monitoring from Smart Power Readings](examples/e2e-home-appliance-status-monitoring) -
    An end-to-end demo system featuring a suite of Google Cloud Platform
    products such as IoT Core, ML Engine, BigQuery, etc.
*   [IAP User Profile](examples/iap-user-profile) - An example to retrieve user
    profile from an IAP-enabled GAE application.
*   [IoT Nirvana](examples/iot-nirvana) - An end-to-end Internet of Things
    architecture running on Google Cloud Platform.
*   [Kubeflow Pipelines Sentiment Analysis](examples/kubeflow-pipelines-sentiment-analysis) -
    Create a Kubeflow Pipelines component and pipelines to analyze sentiment for
    New York Times front page headlines using Cloud Dataflow (Apache Beam Java)
    and Cloud Natural Language API.
*   [Kubeflow Fairing Example](examples/kubeflow-fairing-example) - Provided
    three notebooks to demonstrate the usage of Kubeflow Faring to train machine
    learning jobs (Scikit-Learn, XGBoost, Tensorflow) locally or in the Cloud
    (AI platform training or Kubeflow cluster).
*   [Left-Shift Validation Pre-Commit Hook](examples/left-shift-validation-pre-commit-hook/) -
    An example that uses a set of Bash scripts to set up a pre-commit hook that
    validates Kubernetes resources with Gatekeeper constraints and constraint
    templates from your choice of sources.
*   [Python CI/CD with Cloud Builder and CSR](examples/python-cicd-with-cloudbuilder) -
    Example that uses Cloud Builder and Cloud Source Repositories to automate
    testing and linting.
*   [Pub/Sub Client Batching Example](examples/pubsub-publish-avro-example) -
    Batching in Pub/Sub's Java client API.
*   [QAOA](examples/qaoa) - Examples of parsing a max-SAT problem in a
    proprietary format, for Quantum Approximate Optimization Algorithm (QAOA)
*   [Redis Cluster on GKE Example](examples/redis-cluster-gke) - Deploying Redis
    cluster on GKE.
*   [Spanner Interleave Subquery](examples/spanner-interleave-subquery) -
    Example code to benchmark Cloud Spanner's subqueries for interleaved tables.
* [Spanner Change Stream to BigQuery using Dataflow](examples/spanner-changestreams-bigquery) - 
    Terraform code to deploy Spanner change stream and publish changes to BigQuery using Dataflow Streaming Job.
*   [Spinnaker](examples/spinnaker) - Example pipelines for a Canary /
    Production deployment process.
*   [STS Metrics from STS Notification](examples/sts-metrics) - Example code to 
    generate custom metrics from STS notification.
*   [TensorFlow Serving on GKE and Load Testing](examples/tf-load-testing) -
    Examples how to implement Tensorflow model inference on GKE and to perform a
    load testing of such solution.
*   [TensorFlow Unit Testing](examples/tensorflow-unit-testing) - Examples how
    to write unit tests for TensorFlow ML models.
*   [Terraform Internal HTTP Load Balancer](examples/terraform-ilb) - Terraform
    example showing how to deploy an internal HTTP load balancer.
<<<<<<< HEAD
*   [Terraform NetApp CVS](examples/tf-netapp-cvs) - This example shows how to
=======
*   [Terraform Resource Change Policy Library](examples/terraform-resource-change-policy-library) -
    Contains a library of policies written in the
    [OPA Constraint Framework](https://github.com/open-policy-agent/frameworks/blob/master/constraint/README.md)
    format to be used by `gcloud beta terraform vet` to validate Terraform resource
    changes in a CI/CD pipeline.
>>>>>>> 557b1b33
*   [Uploading files directly to Google Cloud Storage by using Signed URL](examples/direct-upload-to-gcs) -
    Example architecture to enable uploading files directly to GCS by using
    [Signed URL](https://cloud.google.com/storage/docs/access-control/signed-urls).
    deploy NetApp CVS volumes using terraform.
*   [TSOP object transfer Log prosessor](examples/tsop-log-processor/) - This example shows
    how to log object transfer logs by TSOP to Cloud Logging.
*   [Vertex AI MLOps Pipeline](examples/vertex_pipeline) - Demonstrates
    end-to-end MLOps process using Vertex AI platform and Smart Analytics
    technology capabilities.

## Tools

The tools folder contains ready-made utilities which can simplify Google Cloud
Platform usage.

*   [Agile Machine Learning API](tools/agile-machine-learning-api) - A web
    application which provides the ability to train and deploy ML models on
    Google Cloud Machine Learning Engine, and visualize the predicted results
    using LIME through simple post request.
*   [Airpiler](tools/airpiler) - A python script to convert Autosys JIL files to
    dag-factory format to be executed in Cloud Composer (managed airflow
    environment).
*   [Anthos Bare Metal Installer](tools/anthosbm-ansible-module) - An
    [ansible](https://www.ansible.com/resources/get-started) playbook that can
    be used to install
    [Anthos Bare Metal](https://cloud.google.com/anthos/clusters/docs/bare-metal).
*   [Apache Beam Client Throttling](tools/apachebeam-throttling) - A library
    that can be used to limit the number of requests from an Apache Beam
    pipeline to an external service. It buffers requests to not overload the
    external service and activates client-side throttling when the service
    starts rejecting requests due to out of quota errors.
*   [API Key Rotation Checker](tools/api-key-rotation) - A tool that checks your
    GCP organization for API keys and compares them to a customizable rotation
    period. Regularly rotating API keys is a Google and industry standard
    recommended best practice.
*   [AssetInventory](tools/asset-inventory) - Import Cloud Asset Inventory
    resourcs into BigQuery.
*   [Ansible Module for Anthos on Bare Metal](tools/anthosbm-ansible-module) -
    Ansible module for installation of Anthos on Bare Metal
*   [BigQuery Discount Per-Project Attribution](tools/kunskap) - A tool that
    automates the generation of a BigQuery table that uses existing exported
    billing data, by attributing both CUD and SUD charges on a per-project
    basis.
*   [BigQuery Query Plan Exporter](tools/bigquery-query-plan-exporter) - Command
    line utility for exporting BigQuery query plans in a given date range.
*   [BigQuery Query Plan Visualizer](tools/bq-visualizer) - A web application
    which provides the ability to visualise the execution stages of BigQuery
    query plans to aid in the optimization of queries.
*   [BigQuery z/OS Mainframe Connector](tools/bigquery-zos-mainframe-connector) -
    A utility used to load COBOL MVS data sets into BigQuery and execute query
    and load jobs from the IBM z/OS Mainframe.
*   [BigQuery Policy Tag Utility](tools/bqtag) - Utility class for tagging BQ
    Table Schemas with Data Catalog Taxonomy Policy Tags. Create BQ Authorized
    Views using Policy Tags. Helper utility to provision BigQuery Dataset, Data
    Catalog Taxonomy and Policy Tags.
*   [Boolean Organization Policy Enforcer](tools/boolean-org-policy-enforcer) -
    A tool to find the projects that do not set a boolean organization policy to
    its expected state, subsequently, set the organization policy to its
    expected set.
*   [Capacity Planner CLI](tools/capacity-planner-cli) - A stand-alone tool to
    extract peak resource usage values and corresponding timestamps for a given
    GCP project, time range and timezone.
*   [Capacity Planner Sheets Extension](tools/capacity-planner-sheets-extension) - 
    A Google Sheets extension to extract peak resource usage values and corresponding
    timestamps for a given GCP project, time range and timezone.
*   [CloudConnect](tools/cloudconnect) - A package that automates the setup of
    dual VPN tunnels between AWS and GCP.
*   [Cloudera Parcel GCS Connector](tools/cloudera-parcel-gcsconnector) - This
    script helps you create a Cloudera parcel that includes Google Cloud Storage
    connector. The parcel can be deployed on a Cloudera managed cluster. This
    script helps you create a Cloudera parcel that includes Google Cloud Storage
    connector. The parcel can be deployed on a Cloudera managed cluster.
*   [Cloud AI Vision Utilities](tools/cloud-vision-utils) - This is an
    installable Python package that provides support tools for Cloud AI Vision.
    Currently there are a few scripts for generating an AutoML Vision dataset
    CSV file from either raw images or image annotation files in PASCAL VOC
    format.
*   [CUD Prioritized Attribution](tools/cuds-prioritized-attribution) - A tool
    that allows GCP customers who purchased Committed Use Discounts (CUDs) to
    prioritize a specific scope (e.g. project or folder) to attribute CUDs first
    before letting any unconsumed discount float to other parts of an
    organization.
*   [Custom Role Analyzer](tools/custom-roles-analyzer) - This tool will provide
    useful insights with respect to custom roles at organization level as well
    as project level to find predefined roles from which the custom role is
    built.
*   [Custom Role Manager](tools/custom-role-manager) - Manages organization- or
    project-level custom roles by combining predefined roles and including and
    removing permissions with wildcards. Can run as Cloud Function or output
    Terraform resources.
*   [Composer Backup and Recovery](tools/cloud-composer-backup-restore) - A
    command line tool for applying backup and recovery operations on Cloud
    Composer Airflow environments.
*   [Dataproc Event Driven Spark Recommendations](tools/dataproc-event-driven-spark-recommendations/) - 
    Use Google Cloud Functions to analyze Cloud Dataproc clusters and recommend
    best practices for Apache Spark jobs.  Also logs cluster configurations for
    future reference.
*   [Dataproc Scheduled Cluster Sizing](tools/dataproc-scheduled-cluster-sizing/) -
    Use Google Cloud Scheduler an Google Cloud Functions to schedule the resizing
    of a Dataproc cluster.  Changes the primary and secondary worker count.
*   [DataStream Deployment Automation](tools/datastream-deployment-python-automation) -
    Python script to automate the deployment of Google Cloud DataStream. This
    script will create connection profiles, create stream and start stream.
*   [DNS Sync](tools/dns-sync) - Sync a Cloud DNS zone with GCE resources.
    Instances and load balancers are added to the cloud DNS zone as they start
    from compute_engine_activity log events sent from a pub/sub push
    subscription. Can sync multiple projects to a single Cloud DNS zone.
*   [Firewall Enforcer](tools/firewall-enforcer) - Automatically watch & remove
    illegal firewall rules across organization. Firewall rules are monitored by
    a Cloud Asset Inventory Feed, which trigger a Cloud Function that inspects
    the firewall rule and deletes it if it fails a test.
*   [GCE Disk Encryption Converter](tools/gce-google-keys-to-cmek) - A tool that
    converts disks attached to a GCE VM instance from Google-managed keys to a
    customer-managed key stored in Cloud KMS.
*   [GCE switch disk-type](tools/gce-change-disktype) - A tool that changes type
    of disks attached to a GCE instance.
*   [GCE Quota Sync](tools/gce-quota-sync) - A tool that fetches resource quota
    usage from the GCE API and synchronizes it to Stackdriver as a custom
    metric, where it can be used to define automated alerts.
*   [GCE Usage Log](tools/gce-usage-log) - Collect GCE instance events into a
    BigQuery dataset, surfacing your vCPUs, RAM, and Persistent Disk, sliced by
    project, zone, and labels.
*   [GCP AWS HA VPN Connection terraform ](tools/gcp-aws-ha-vpn) - Terraform
    script to setup HA VPN between GCP and AWS.
*   [GCP Architecture Visualizer](https://github.com/forseti-security/forseti-visualizer) -
    A tool that takes CSV output from a Forseti Inventory scan and draws out a
    dynamic hierarchical tree diagram of org -> folders -> projects ->
    gcp_resources using the D3.js javascript library.
*   [GCP Organization Hierarchy Viewer](tools/gcp-org-hierarchy-viewer) - A CLI
    utility for visualizing your organization hierarchy in the terminal.
*   [GCPViz](tools/gcpviz) - a visualization tool that takes input from
    [Cloud Asset Inventory](https://cloud.google.com/asset-inventory/docs/overview),
    creates relationships between assets and outputs a format compatible with
    [graphviz](http://graphviz.gitlab.io/).
*   [GCS Bucket Mover](tools/gcs-bucket-mover) - A tool to move user's bucket,
    including objects, metadata, and ACL, from one project to another.
*   [GCS Usage Recommender](tools/gcs-usage-recommender) - A tool that generates
    bucket-level intelligence and access patterns across all projects for a GCP
    project to generate recommended object lifecycle management.
*   [GCS to BigQuery](tools/gcs2bq) - A tool fetches object metadata from all
    Google Cloud Storage buckets and exports it in a format that can be imported
    into BigQuery for further analysis.
*   [GKE Billing Export](tools/gke-billing-export) - Google Kubernetes Engine
    fine grained billing export.
*   [gmon](tools/gmon/) - A command-line interface (CLI) for Cloud Monitoring
    written in Python.
*   [Google Cloud Support Slackbot](tools/google-cloud-support-slackbot) - Slack
    application that pulls Google Cloud support case information via the Cloud
    Support API and pushes the information to Slack
*   [GSuite Exporter Cloud Function](tools/gsuite-exporter-cloud-function/) - A
    script that deploys a Cloud Function and Cloud Scheduler job that executes
    the GSuite Exporter tool automatically on a cadence.
*   [GSuite Exporter](tools/gsuite-exporter/) - A Python package that automates
    syncing Admin SDK APIs activity reports to a GCP destination. The module
    takes entries from the chosen Admin SDK API, converts them into the
    appropriate format for the destination, and exports them to a destination
    (e.g: Stackdriver Logging).
*   [Hive to BigQuery](tools/hive-bigquery/) - A Python framework to migrate
    Hive table to BigQuery using Cloud SQL to keep track of the migration
    progress.
*   [IAM Permissions Copier](tools/iam-permissions-copier) - This tool allows
    you to copy supported GCP IAM permissions from unmanaged users to managed
    Cloud Identity users.
*   [IAM Recommender at Scale](tools/iam-recommender-at-scale) - A python
    package that automates applying iam recommendations.
*   [Instance Mapper](tools/instance_mapper) - Maps different IaaS VM instance
    types from EC2 and Azure Compute to Google Cloud Platform instance types
    using a customizable score-based method. Also supports database instances.
*   [IPAM Autopilot](tools/ipam-autopilot) - A simple tool for managing IP
    address ranges for GCP subnets.
*   [K8S-2-GSM](tools/k8s-2-gsm) - A containerized golang app to migrate Kubernetes
    secrets to Google Secrets Manger
    (to leverage [CSI secret driver](https://secrets-store-csi-driver.sigs.k8s.io/)).
    [LabelMaker](tools/labelmaker) - A tool that reads key:value pairs from a
    json file and labels the running instance and all attached drives
    accordingly.
*   [Logbucket Global to Regional](tools/logbucket-global-to-regional) - Utility
    to change _Default sink destination to regional log buckets
*   [Machine Learning Auto Exploratory Data Analysis and Feature Recommendation](tools/ml-auto-eda) -
    A tool to perform comprehensive auto EDA, based on which feature
    recommendations are made, and a summary report will be generated.
*   [Maven Archetype Dataflow](tools/maven-archetype-dataflow) - A maven
    archetype which bootstraps a Dataflow project with common plugins
    pre-configured to help maintain high code quality.
*   [Netblock Monitor](tools/netblock-monitor) - An Apps Script project that
    will automatically provide email notifications when changes are made to
    Google’s IP ranges.
*   [OpenAPI to Cloud Armor converter](tools/openapi-to-cloud-armor) - A simple
    tool to generate Cloud Armor policies from OpenAPI specifications.
*   [Permission Discrepancy Finder](tools/permission-discrepancy-finder) - A
    tool to find the principals with missing permissions on a resource within a
    project, subsequently, grants them the missing permissions.
*   [Pubsub2Inbox](tools/pubsub2inbox) - A generic Cloud Function-based tool
    that takes input from Pub/Sub messages and turns them into email, webhooks
    or GCS objects.
*   [Quota Manager](tools/quota-manager) - A python module to programmatically
    update GCP service quotas such as bigquery.googleapis.com.
<<<<<<< HEAD
*   [Quota Monitoring and Alerting](tools/quota-monitoring-alerting) - An
    easy-to-deploy Data Studio Dashboard with alerting capabilities, showing
    usage and quota limits in an organization or folder.
*   [Reddit Comment Streaming](tools/reddit-comment-streaming/) - 
    Use PRAW, TextBlob, and Google Python API to collect and analyze 
    reddit comments. Pushes comments to a Google Pub/sub Topic.
=======
*   [Ranger Hive Assessment for BigQuery/BigLake IAM migration](tools/ranger-to-bigquery-biglake-assessment) - 
    A tool that assesses which Ranger authorization rules can be migrated 
    or not to BigQuery/BigLake IAM.
>>>>>>> 557b1b33
*   [Secret Manager Helper](tools/secret-manager-helper) - A Java library to
    make it easy to replace placeholder strings with Secret Manager secret
    payloads.
*   [Service Account Provider](tools/service-account-provider) - A tool to
    exchange GitLab CI JWT tokens against GCP IAM access tokens, in order to
    allow GitLab CI jobs to access Google Cloud APIs
*   [Site Verification Group Sync](tools/site-verification-group-sync) - A tool
    to provision "verified owner" permissions (to create GCS buckets with custom
    dns) based on membership of a Google Group.
*   [SLO Generator](tools/slo-generator/) - A Python package that automates
    computation of Service Level Objectives, Error Budgets and Burn Rates on
    GCP, and export the computation results to available exporters (e.g: PubSub,
    BigQuery, Stackdriver Monitoring), using policies written in JSON format.
*   [Snowflake_to_BQ](tools/snowflake2bq/) - A shell script to transfer tables
    (schema & data) from Snowflake to BigQuery.
*   [SPIFFE GCP Proxy](tools/spiffe-gcp-proxy) - A tool to ease the integration
    of [SPIFFE](https://spiffe.io/) supported On-Prem workloads with GCP APIs
    using Workload Identity Federation
*   [STS Job Manager](tools/sts-job-manager/) - A petabyte-scale bucket
    migration tool utilizing
    [Storage Transfer Service](https://cloud.google.com/storage-transfer-service)
*   [VM Migrator](tools/vm-migrator) - This utility automates migrating Virtual
    Machine instances within GCP. You can migrate VM's from one zone to another
    zone/region within the same project or different projects while retaining
    all the original VM properties like disks, network interfaces, ip, metadata,
    network tags and much more.
*   [VPC Flow Logs Analysis](tools/vpc-flowlogs-analysis) - A configurable Log
    sink + BigQuery report that shows traffic attributed to the projects in the
    Shared VPCs.
*   [VPC Flow Logs Enforcer](tools/vpc-flowlogs-enforcer) - A Cloud Function
    that will automatically enable VPC Flow Logs when a subnet is created or
    modified in any project under a particular folder or folders.
*   [VPC Flow Logs Top Talkers](tools/vpc-flowlogs-toptalkers) - A configurable
    Log sink + BigQuery view to generate monthly/daily aggregate traffic reports
    per subnet or host, with the configurable labelling of IP ranges and ports.
*   [Webhook Ingestion Data Pipeline](tools/webhook-ingestion-pipeline) - A
    deployable app to accept and ingest unauthenticated webhook data to
    BigQuery.
*   [XSD to BigQuery Schema Generator](tools/xsd-to-bigquery-schema) - A command
    line tool for converting an XSD schema representing deeply nested and
    repeated XML content into a BigQuery compatible table schema represented in
    JSON.
*   [Numeric Family Recommender - Oracle](tools/numeric-family-recommender-oracle) - The Numeric Family Recommender is a database script that recommends the best numeric data type for the NUMBER data type when migrating from legacy databases like Oracle to Google Cloud platforms like BigQuery, AlloyDB, Cloud SQL for PostgreSQL, and Google Cloud Storage.

## Contributing

See the contributing [instructions](/CONTRIBUTING.md) to get started
contributing.

## License

All solutions within this repository are provided under the
[Apache 2.0](https://www.apache.org/licenses/LICENSE-2.0) license. Please see
the [LICENSE](/LICENSE) file for more detailed terms and conditions.

## Disclaimer

This repository and its contents are not an official Google Product.

## Contact

Questions, issues, and comments should be directed to
[professional-services-oss@google.com](mailto:professional-services-oss@google.com).

[gcf]: https://cloud.google.com/functions/
[gcf-bg]: https://cloud.google.com/functions/docs/writing/background
[logs-export]: https://cloud.google.com/logging/docs/export/<|MERGE_RESOLUTION|>--- conflicted
+++ resolved
@@ -71,18 +71,15 @@
     Oracle DDL Migration Utility to migrate the tables schema (DDL) from Oracle DB to BigQuery.
     The utility leverages BigQuery Translation API and offers additional features
     such as adding partitioning, clustering, metadata columns and prefixes to table names.
-<<<<<<< HEAD
-*   [Cloud Audit Log Samples](examples/audit-log-examples/) - A sample
-*   collection of Audit Logs for Users and Customers to better the structure,
-    contents, and values contained in various log events.
-=======
 *   [BigQuery Snowflake Table Migration Tool](examples/bigquery-snowflake-tables-migration-utility) - 
     BigQuery Snowflake Table Migration Tool helps to migrate the table DDL's from Snowflake to BigQuery.
     The utility leverages BigQuery Translation API and offers additional features
     such as adding partitioning, clustering, metadata columns and prefixes to table names.
 *   [Carbon Footprint Reporting](examples/carbon-foortprint-dashboard) - Example of 
     using the prebuilt Data studio & Looker template for analysing GCP Carbon Footprint Estimates.
->>>>>>> 557b1b33
+*   [Cloud Audit Log Samples](examples/audit-log-examples/) - A sample
+*   collection of Audit Logs for Users and Customers to better the structure,
+    contents, and values contained in various log events.
 *   [Cloud Build with Proxy Running in Background](examples/cloudbuild-with-tcp-proxy) -
     Examples of cloudbuild with docker-compose running tcp proxy in the
     background for all build steps.
@@ -253,15 +250,12 @@
     to write unit tests for TensorFlow ML models.
 *   [Terraform Internal HTTP Load Balancer](examples/terraform-ilb) - Terraform
     example showing how to deploy an internal HTTP load balancer.
-<<<<<<< HEAD
-*   [Terraform NetApp CVS](examples/tf-netapp-cvs) - This example shows how to
-=======
 *   [Terraform Resource Change Policy Library](examples/terraform-resource-change-policy-library) -
     Contains a library of policies written in the
     [OPA Constraint Framework](https://github.com/open-policy-agent/frameworks/blob/master/constraint/README.md)
     format to be used by `gcloud beta terraform vet` to validate Terraform resource
     changes in a CI/CD pipeline.
->>>>>>> 557b1b33
+*   [Terraform NetApp CVS](examples/tf-netapp-cvs) - This example shows how to
 *   [Uploading files directly to Google Cloud Storage by using Signed URL](examples/direct-upload-to-gcs) -
     Example architecture to enable uploading files directly to GCS by using
     [Signed URL](https://cloud.google.com/storage/docs/access-control/signed-urls).
@@ -459,18 +453,15 @@
     or GCS objects.
 *   [Quota Manager](tools/quota-manager) - A python module to programmatically
     update GCP service quotas such as bigquery.googleapis.com.
-<<<<<<< HEAD
+*   [Ranger Hive Assessment for BigQuery/BigLake IAM migration](tools/ranger-to-bigquery-biglake-assessment) - 
+    A tool that assesses which Ranger authorization rules can be migrated 
+    or not to BigQuery/BigLake IAM.
 *   [Quota Monitoring and Alerting](tools/quota-monitoring-alerting) - An
     easy-to-deploy Data Studio Dashboard with alerting capabilities, showing
     usage and quota limits in an organization or folder.
 *   [Reddit Comment Streaming](tools/reddit-comment-streaming/) - 
     Use PRAW, TextBlob, and Google Python API to collect and analyze 
     reddit comments. Pushes comments to a Google Pub/sub Topic.
-=======
-*   [Ranger Hive Assessment for BigQuery/BigLake IAM migration](tools/ranger-to-bigquery-biglake-assessment) - 
-    A tool that assesses which Ranger authorization rules can be migrated 
-    or not to BigQuery/BigLake IAM.
->>>>>>> 557b1b33
 *   [Secret Manager Helper](tools/secret-manager-helper) - A Java library to
     make it easy to replace placeholder strings with Secret Manager secret
     payloads.
