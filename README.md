# Professional Services

Common solutions and tools developed by Google Cloud's Professional Services
team.

[![Open in Cloud Shell](http://gstatic.com/cloudssh/images/open-btn.svg)](https://console.cloud.google.com/cloudshell/editor?cloudshell_git_repo=https%3A%2F%2Fgithub.com%2FGoogleCloudPlatform%2Fprofessional-services.git)

## Examples

The examples folder contains example solutions across a variety of Google Cloud
Platform products. Use these solutions as a reference for your own or extend
them to fit your particular use case.

*   [Anthos Service Mesh Multi-Cluster](examples/anthos-service-mesh-multicluster) -
    Solution to federate two private GKE clusters using Anthos Service Mesh.
*   [Anthos CICD with Gitlab](examples/anthos-cicd-with-gitlab) - A step-by-step
    guide to create an example CI/CD solution using Anthos and Gitlab.
*   [Audio Content Profiling](examples/ml-audio-content-profiling) - A tool that
    builds a pipeline to scale the process of moderating audio files for
    inappropriate content using machine learning APIs.
*   [Cloud Audit Log Samples](examples/audit-log-examples/) - A sample
    collection of Audit Logs for Users and Customers to better the structure,
    contents, and values contained in various log events.
*   [BigQuery Analyze Realtime Reddit Data](examples/bigquery-analyze-realtime-reddit-data/) - 
    Solution to deploy a ([reddit](https://www.reddit.com)) social media data collection
    architecture on Google Cloud Platform.  Analyzes reddit comments in realtime and
    provides free natural-language processing / sentiment.
*   [BigQuery Audit Log Dashboard](examples/bigquery-audit-log) - Solution to
    help audit BigQuery usage using Data Studio for visualization and a sample
    SQL script to query the back-end data source consisting of audit logs.
*   [BigQuery Audit Log Anomaly Detection](examples/bigquery-auditlog-anomaly-detection) -
    Sample of using BigQuery audit logs for automated anomaly detection and
    outlier analysis. Generates user friendly graphs for quick bq environment
    analysis.
*   [BigQuery Automated Email Exports](examples/bq-email-exports) - Serverless
    solution to automate the sending of BigQuery export results via email on a
    scheduled interval. The email will contain a link to a signed or unsigned
    URL, allowing the recipient to view query results as a JSON, CSV, or Avro
    file.
*   [BigQuery Billing Dashboard](examples/bigquery-billing-dashboard) - Solution
    to help displaying billing info using Data Studio for visualization and a
    sample SQL script to query the back-end billing export table in BigQuery.
*   [BigQuery Cross Project Slot Monitoring](examples/bigquery-cross-project-slot-monitoring) -
    Solution to help monitoring slot utilization across multiple projects, while
    breaking down allocation per project.
*   [BigQuery Group Sync For Row Level Access](examples/bigquery-row-access-groups) -
    Sample code to synchronize group membership from G Suite/Cloud Identity into
    BigQuery and join that with your data to control access at row level.
*   [BigQuery Pipeline Utility](tools/bqpipeline) - Python utility class for
    defining data pipelines in BigQuery.
*   [BigQuery Table Access Pattern Analysis](examples/bigquery-table-access-pattern-analysis) -
    Sample code to analyse data pipeline optimisation points, by pinpointing
    suboptimal pipeline scheduling between tables in a data warehouse ELT job.
*   [BigQuery Tink Toolkit](tools/bigquery-tink-toolkit) - Python utility class
    for working with Tink-based cryptography in on-prem or GCP systems in a way
    that is interoperable with BigQuery's field-level encryption. Includes a
    sample PySpark job and a script for generating and uploading KMS-encrypted
    Tink keysets to BigQuery.
*   [BigQuery to XML Export](tools/bigquery-to-xml) - Python tool that takes a
    BigQuery query and returns the output as an XML string.
*   [Bigtable Dataflow Cryptocurrencies Exchange RealTime Example](examples/cryptorealtime) -
    Apache Beam example that reads from the Crypto Exchanges WebSocket API as
    Google Cloud Dataflow pipeline and saves the feed in Google Cloud Bigtable.
    Real time visualization and query examples from GCP Bigtable running on
    Flask server are included.
*   [Bigtable Dataflow Update Table Key Pipeline](examples/bigtable-change-key) -
    Dataflow pipeline with an example of how to update the key of an existing
    table. It works with any table, regardless the schema. It shows how to
    update your key for a table with existing data, to try out different
    alternatives to improve performance.
*   [BigQuery Automated Schema Management](tools/bqman) - Command-line utility
    for automated provisioning and management of BigQuery datasets and tables.
*   [BigQuery Oracle DDL Migration Utility](examples/bigquery-oracle-ddl-migration-utility) - 
    Oracle DDL Migration Utility to migrate the tables schema (DDL) from Oracle DB to BigQuery.
    The utility leverages BigQuery Translation API and offers additional features
    such as adding partitioning, clustering, metadata columns and prefixes to table names.
*   [BigQuery Snowflake Table Migration Tool](examples/bigquery-snowflake-tables-migration-utility) - 
    BigQuery Snowflake Table Migration Tool helps to migrate the table DDL's from Snowflake to BigQuery.
    The utility leverages BigQuery Translation API and offers additional features
    such as adding partitioning, clustering, metadata columns and prefixes to table names.
*   [Cloud Build with Proxy Running in Background](examples/cloudbuild-with-tcp-proxy) -
    Examples of cloudbuild with docker-compose running tcp proxy in the
    background for all build steps.
*   [Cloud Composer Examples](examples/cloud-composer-examples) - Examples of
    using Cloud Composer, GCP's managed Apache Airflow service.
*   [Cloud Composer deployment in shared VPC](examples/composer-shared-vpc) -
    Terraform code to deploy cloud composer in shared VPC environment.
*   [Cloud Function Act As](examples/cloud-function-act-as) - Example of
    executing a Cloud Function on behalf and with IAM permissions of the GitHub
    Workload Identity caller.
*   [Cloud Composer CI/CD](examples/cloud-composer-cicd) - Examples of using
    Cloud Build to deploy airflow DAGs to Cloud Composer.
*   [Cloud Data Fusion Functions and Plugins](examples/cloud-datafusion-functions-plugins) -
    Examples of Cloud Data Fusion Functions and Plugins.
*   [Cloud Function VM Delete Event Handler Example](examples/gcf-pubsub-vm-delete-event-handler) -
    Solution to automatically delete A records in Cloud DNS when a VM is
    deleted. This solution implements a [Google Cloud Function][gcf]
    [Background Function][gcf-bg] triggered on `compute.instances.delete` events
    published through [Stackdriver Logs Export][logs-export].
*   [Cloud Run to BQ](examples/cloudrun-to-bq) - Solution to accept events/data
    on HTTP REST Endpoint and insert into BQ.
*   [Cloud SQL Custom Metric](examples/cloud-sql-custom-metric) - An example of
    creating a Stackdriver custom metric monitoring Cloud SQL Private Services
    IP consumption.
*   [Cloud Support API](examples/cloud-support) - Sample code using Cloud
    Support API
*   [CloudML Bank Marketing](examples/cloudml-bank-marketing) - Notebook for
    creating a classification model for marketing using CloudML.
*   [CloudML Bee Health Detection](examples/cloudml-bee-health-detection) -
    Detect if a bee is unhealthy based on an image of it and its subspecies.
*   [CloudML Churn Prediction](examples/cloudml-churn-prediction) - Predict
    users' propensity to churn using Survival Analysis.
*   [CloudML Customer Support and Complaint Handling](examples/cloudml-support-routing) -
    BigQuery + AutoML pipeline classifying customer complaints based on expected
    resolution; adaptable to other support communications use cases.
*   [CloudML Deep Collaborative Filtering](examples/cloudml-collaborative-filtering) -
    Recommend songs given either a user or song.
*   [CloudML Energy Price Forecasting](examples/cloudml-energy-price-forecasting) -
    Predicting the future energy price based on historical price and weather.
*   [CloudML Fraud Detection](examples/cloudml-fraud-detection) - Fraud
    detection model for credit-cards transactions.
*   [CloudML Sentiment Analysis](examples/cloudml-sentiment-analysis) -
    Sentiment analysis for movie reviews using TensorFlow `RNNEstimator`.
*   [CloudML Scikit-learn Pipeline](examples/cloudml-sklearn-pipeline) - This is
    a example for building a scikit-learn-based machine learning pipeline
    trainer that can be run on AI Platform. The pipeline can be trained locally
    or remotely on AI platform. The trained model can be further deployed on AI
    platform to serve online traffic.
*   [CloudML TensorFlow Profiling](examples/tensorflow-profiling-examples) -
    TensorFlow profiling examples for training models with CloudML
*   [Cost Optimization DataStudio Dashboard](examples/cost-optimization-dashboard) -
    SQL scripts to help build Cost Optimization DataStudio Dashboard.
*   [Data Generator](examples/dataflow-data-generator) - Generate random data
    with a custom schema at scale for integration tests or demos.
*   [Dataflow BigQuery Transpose Example](examples/dataflow-bigquery-transpose) -
    An example pipeline to transpose/pivot/rotate a BigQuery table.
*   [Dataflow Custom Templates Example](examples/dataflow-custom-templates) - An
    example that demonstrates how to build custom Dataflow templates.
*   [Dataflow Elasticsearch Indexer](examples/dataflow-elasticsearch-indexer) -
    An example pipeline that demonstrates the process of reading JSON documents
    from Cloud Pub/Sub, enhancing the document using metadata stored in Cloud
    Bigtable and indexing those documents into
    [Elasticsearch](https://www.elastic.co/).
*   [Dataflow Python Examples](examples/dataflow-python-examples) - Various ETL
    examples using the Dataflow Python SDK.
*   [Dataflow Scala Example: Kafka2Avro](examples/dataflow-scala-kafka2avro) -
    Example to read objects from Kafka, and persist them encoded in Avro in
    Google Cloud Storage, using Dataflow with SCIO.
*   [Dataflow Streaming Benchmark](examples/dataflow-streaming-benchmark) -
    Utility to publish randomized fake JSON messages to a Cloud Pub/Sub topic at
    a configured QPS.
*   [Dataflow Streaming Schema Changes Handler](examples/dataflow-streaming-schema-handler) -
    Dataflow example to handle schema changes using schema enforcement and DLT
    approach
*   [Dataflow DLP Hashpipeline](examples/dataflow-dlp-hash-pipeline) - Match DLP
    Social Security Number findings against a hashed dictionary in Firestore.
    Use Secret Manager for the hash key.
*   [Dataflow Template Pipelines](https://github.com/GoogleCloudPlatform/DataflowTemplates) -
    Pre-implemented Dataflow template pipelines for solving common data tasks on
    Google Cloud Platform.
*   [Dataflow Production Ready](examples/dataflow-production-ready) - Reference
    implementation for best practices around Beam, pipeline structuring, testing
    and continuous deployment.
*   [Dataflow XML to BigQuery](examples/dataflow-xmlio-to-bq) - Example of
    loading XML data into BigQuery with DataFlow via XMLIO.
*   [Dataproc GCS Connector](examples/dataproc-gcs-connector) - Install and test
    unreleased features on the GCS Connector for Dataproc.
*   [Dataproc Persistent History Server for Ephemeral Clusters](examples/dataproc-persistent-history-server) -
    Example of writing logs from an ephemeral cluster to GCS and using a
    separate single node cluster to look at Spark and YARN History UIs.
*   [dbt-on-cloud-composer](examples/dbt-on-cloud-composer) - Example of using
    dbt to manage BigQuery data pipelines, utilizing Cloud Composer to run and
    schedule the dbt runs.
*   [Data Format Description Language (DFDL) Processesor with Firestore and
    Pubsub](examples/dfdl-firestore-pubsub-example) - Example to process a
    binary using DFDL definition and Daffodil libraries. The DFDL definition is
    stored in firestore, the request to process is done through a pubsub
    subcription and the output is published is a JSON format in a Pubsub topic.
*   [Data Format Description Language (DFDL) Processesor with Bigtable and
    Pubsub](examples/dfdl-bigtable-pubsub-example) - Example to process a binary
    using DFDL definition and Daffodil libraries. The DFDL definition is stored
    in bigtable, the request to process is done through a pubsub subcription and
    the output is published is a JSON format in a Pubsub topic.
*   [Dialogflow Webhook Example](examples/dialogflow-webhook-example) - Webhook
    example for dialogflow in Python.
*   [Dialogflow CX Private Webhook Example](examples/dialogflowcx-private-webhook-example) -
    Webhook example for Dialogflow CX in Python.
*   [Dialogflow Entities Creation and Update](examples/dialogflow-entities-example) -
    Creation and update of entities for Dialogflow in Python.
*   [DLP API Examples](examples/dlp) - Examples of the DLP API usage.
*   [GCE Access to Google AdminSDK](examples/gce-to-adminsdk) - Example to help
    manage access to Google's AdminSDK using GCE's service account identity
*   [GCS to BQ using serverless services](examples/gcs-to-bq-serverless-services) -
    Example to ingest GCS to BigQuery using serverless services such as Cloud
    Function, Pub/Sub and Serverless Spark.
*   [GKE HA setup using spot VMs](examples/gke-ha-setup-using-spot-vms/) -
    Example for running an application with high availability requirements on
    GKE spot nodes using on-demand nodes as fallback
*   [Grpc Server connected to Spanner Database](examples/grpc_spanner_example) -
    Basic example of a Grpc server that is connected to a Spanner database.
*   [Grpc Server connected to Redis](examples/grpc_redis_example) - Basic
    example of a Grpc server that is connected to Redis.
*   [Home Appliance Status Monitoring from Smart Power Readings](examples/e2e-home-appliance-status-monitoring) -
    An end-to-end demo system featuring a suite of Google Cloud Platform
    products such as IoT Core, ML Engine, BigQuery, etc.
*   [IAP User Profile](examples/iap-user-profile) - An example to retrieve user
    profile from an IAP-enabled GAE application.
*   [IoT Nirvana](examples/iot-nirvana) - An end-to-end Internet of Things
    architecture running on Google Cloud Platform.
*   [Kubeflow Pipelines Sentiment Analysis](examples/kubeflow-pipelines-sentiment-analysis) -
    Create a Kubeflow Pipelines component and pipelines to analyze sentiment for
    New York Times front page headlines using Cloud Dataflow (Apache Beam Java)
    and Cloud Natural Language API.
*   [Kubeflow Fairing Example](examples/kubeflow-fairing-example) - Provided
    three notebooks to demonstrate the usage of Kubeflow Faring to train machine
    learning jobs (Scikit-Learn, XGBoost, Tensorflow) locally or in the Cloud
    (AI platform training or Kubeflow cluster).
*   [Left-Shift Validation Pre-Commit Hook](examples/left-shift-validation-pre-commit-hook/) -
    An example that uses a set of Bash scripts to set up a pre-commit hook that
    validates Kubernetes resources with Gatekeeper constraints and constraint
    templates from your choice of sources.
*   [Python CI/CD with Cloud Builder and CSR](examples/python-cicd-with-cloudbuilder) -
    Example that uses Cloud Builder and Cloud Source Repositories to automate
    testing and linting.
*   [Pub/Sub Client Batching Example](examples/pubsub-publish-avro-example) -
    Batching in Pub/Sub's Java client API.
*   [QAOA](examples/qaoa) - Examples of parsing a max-SAT problem in a
    proprietary format.
*   [Redis Cluster on GKE Example](examples/redis-cluster-gke) - Deploying Redis
    cluster on GKE.
*   [Spanner Interleave Subquery](examples/spanner-interleave-subquery) -
    Example code to benchmark Cloud Spanner's subqueries for interleaved tables.
* [Spanner Change Stream to BigQuery using Dataflow](examples/spanner-changestreams-bigquery) - 
    Terraform code to deploy Spanner change stream and publish changes to BigQuery using Dataflow Streaming Job.
*   [Spinnaker](examples/spinnaker) - Example pipelines for a Canary /
    Production deployment process.
*   [STS Metrics from STS Notification](examples/sts-metrics) - Example code to 
    generate custom metrics from STS notification.
*   [TensorFlow Serving on GKE and Load Testing](examples/tf-load-testing) -
    Examples how to implement Tensorflow model inference on GKE and to perform a
    load testing of such solution.
*   [TensorFlow Unit Testing](examples/tensorflow-unit-testing) - Examples how
    to write unit tests for TensorFlow ML models.
*   [Terraform Internal HTTP Load Balancer](examples/terraform-ilb) - Terraform
    example showing how to deploy an internal HTTP load balancer.
*   [Terraform Resource Change Policy Library](examples/terraform-resource-change-policy-library) -
    Contains a library of policies written in the
    [OPA Constraint Framework](https://github.com/open-policy-agent/frameworks/blob/master/constraint/README.md)
    format to be used by `gcloud beta terraform vet` to validate Terraform resource
    changes in a CI/CD pipeline.
*   [Uploading files directly to Google Cloud Storage by using Signed URL](examples/direct-upload-to-gcs) -
    Example architecture to enable uploading files directly to GCS by using
    [Signed URL](https://cloud.google.com/storage/docs/access-control/signed-urls).
*   [Terraform NetApp CVS](examples/tf-netapp-cvs) - This example shows how to
    deploy NetApp CVS volumes using terraform.
*   [TSOP object transfer Log prosessor](examples/tsop-log-processor/) - This example shows
    how to log object transfer logs by TSOP to Cloud Logging.
*   [Vertex AI MLOps Pipeline](examples/vertex_pipeline) - Demonstrates
    end-to-end MLOps process using Vertex AI platform and Smart Analytics
    technology capabilities.

## Tools

The tools folder contains ready-made utilities which can simplify Google Cloud
Platform usage.

*   [Agile Machine Learning API](tools/agile-machine-learning-api) - A web
    application which provides the ability to train and deploy ML models on
    Google Cloud Machine Learning Engine, and visualize the predicted results
    using LIME through simple post request.
*   [Airpiler](tools/airpiler) - A python script to convert Autosys JIL files to
    dag-factory format to be executed in Cloud Composer (managed airflow
    environment).
*   [Anthos Bare Metal Installer](tools/anthosbm-ansible-module) - An
    [ansible](https://www.ansible.com/resources/get-started) playbook that can
    be used to install
    [Anthos Bare Metal](https://cloud.google.com/anthos/clusters/docs/bare-metal).
*   [Apache Beam Client Throttling](tools/apachebeam-throttling) - A library
    that can be used to limit the number of requests from an Apache Beam
    pipeline to an external service. It buffers requests to not overload the
    external service and activates client-side throttling when the service
    starts rejecting requests due to out of quota errors.
*   [API Key Rotation Checker](tools/api-key-rotation) - A tool that checks your
    GCP organization for API keys and compares them to a customizable rotation
    period. Regularly rotating API keys is a Google and industry standard
    recommended best practice.
*   [AssetInventory](tools/asset-inventory) - Import Cloud Asset Inventory
    resourcs into BigQuery.
*   [Ansible Module for Anthos on Bare Metal](tools/anthosbm-ansible-module) -
    Ansible module for installation of Anthos on Bare Metal
*   [BigQuery Discount Per-Project Attribution](tools/kunskap) - A tool that
    automates the generation of a BigQuery table that uses existing exported
    billing data, by attributing both CUD and SUD charges on a per-project
    basis.
*   [BigQuery Query Plan Exporter](tools/bigquery-query-plan-exporter) - Command
    line utility for exporting BigQuery query plans in a given date range.
*   [BigQuery Query Plan Visualizer](tools/bq-visualizer) - A web application
    which provides the ability to visualise the execution stages of BigQuery
    query plans to aid in the optimization of queries.
*   [BigQuery z/OS Mainframe Connector](tools/bigquery-zos-mainframe-connector) -
    A utility used to load COBOL MVS data sets into BigQuery and execute query
    and load jobs from the IBM z/OS Mainframe.
*   [BigQuery Policy Tag Utility](tools/bqtag) - Utility class for tagging BQ
    Table Schemas with Data Catalog Taxonomy Policy Tags. Create BQ Authorized
    Views using Policy Tags. Helper utility to provision BigQuery Dataset, Data
    Catalog Taxonomy and Policy Tags.
*   [Boolean Organization Policy Enforcer](tools/boolean-org-policy-enforcer) -
    A tool to find the projects that do not set a boolean organization policy to
    its expected state, subsequently, set the organization policy to its
    expected set.
<<<<<<< HEAD
*   [Capacity Planner Sheets Extension](tools/capacity-planner-sheets-extension) - 
    A Google Sheets extension to extract peak resource usage values and corresponding
    timestamps for a given GCP project, time range and timezone.
=======
*   [Capacity Planner CLI](tools/capacity-planner-cli) - A stand-alone tool to
    extract peak resource usage values and corresponding timestamps for a given
    GCP project, time range and timezone.
>>>>>>> 0c113841
*   [CloudConnect](tools/cloudconnect) - A package that automates the setup of
    dual VPN tunnels between AWS and GCP.
*   [Cloudera Parcel GCS Connector](tools/cloudera-parcel-gcsconnector) - This
    script helps you create a Cloudera parcel that includes Google Cloud Storage
    connector. The parcel can be deployed on a Cloudera managed cluster. This
    script helps you create a Cloudera parcel that includes Google Cloud Storage
    connector. The parcel can be deployed on a Cloudera managed cluster.
*   [Cloud AI Vision Utilities](tools/cloud-vision-utils) - This is an
    installable Python package that provides support tools for Cloud AI Vision.
    Currently there are a few scripts for generating an AutoML Vision dataset
    CSV file from either raw images or image annotation files in PASCAL VOC
    format.
*   [CUD Prioritized Attribution](tools/cuds-prioritized-attribution) - A tool
    that allows GCP customers who purchased Committed Use Discounts (CUDs) to
    prioritize a specific scope (e.g. project or folder) to attribute CUDs first
    before letting any unconsumed discount float to other parts of an
    organization.
*   [Custom Role Analyzer](tools/custom-roles-analyzer) - This tool will provide
    useful insights with respect to custom roles at organization level as well
    as project level to find predefined roles from which the custom role is
    built.
*   [Custom Role Manager](tools/custom-role-manager) - Manages organization- or
    project-level custom roles by combining predefined roles and including and
    removing permissions with wildcards. Can run as Cloud Function or output
    Terraform resources.
*   [Composer Backup and Recovery](tools/cloud-composer-backup-restore) - A
    command line tool for applying backup and recovery operations on Cloud
    Composer Airflow environments.
*   [Dataproc Event Driven Spark Recommendations](tools/dataproc-event-driven-spark-recommendations/) - 
    Use Google Cloud Functions to analyze Cloud Dataproc clusters and recommend
    best practices for Apache Spark jobs.  Also logs cluster configurations for
    future reference.
*   [DataStream Deployment Automation](tools/datastream-deployment-python-automation) -
    Python script to automate the deployment of Google Cloud DataStream. This
    script will create connection profiles, create stream and start stream.
*   [DNS Sync](tools/dns-sync) - Sync a Cloud DNS zone with GCE resources.
    Instances and load balancers are added to the cloud DNS zone as they start
    from compute_engine_activity log events sent from a pub/sub push
    subscription. Can sync multiple projects to a single Cloud DNS zone.
*   [Firewall Enforcer](tools/firewall-enforcer) - Automatically watch & remove
    illegal firewall rules across organization. Firewall rules are monitored by
    a Cloud Asset Inventory Feed, which trigger a Cloud Function that inspects
    the firewall rule and deletes it if it fails a test.
*   [GCE Disk Encryption Converter](tools/gce-google-keys-to-cmek) - A tool that
    converts disks attached to a GCE VM instance from Google-managed keys to a
    customer-managed key stored in Cloud KMS.
*   [GCE switch disk-type](tools/gce-change-disktype) - A tool that changes type
    of disks attached to a GCE instance.
*   [GCE Quota Sync](tools/gce-quota-sync) - A tool that fetches resource quota
    usage from the GCE API and synchronizes it to Stackdriver as a custom
    metric, where it can be used to define automated alerts.
*   [GCE Usage Log](tools/gce-usage-log) - Collect GCE instance events into a
    BigQuery dataset, surfacing your vCPUs, RAM, and Persistent Disk, sliced by
    project, zone, and labels.
*   [GCP AWS HA VPN Connection terraform ](tools/gcp-aws-ha-vpn) - Terraform
    script to setup HA VPN between GCP and AWS.
*   [GCP Architecture Visualizer](https://github.com/forseti-security/forseti-visualizer) -
    A tool that takes CSV output from a Forseti Inventory scan and draws out a
    dynamic hierarchical tree diagram of org -> folders -> projects ->
    gcp_resources using the D3.js javascript library.
*   [GCP Organization Hierarchy Viewer](tools/gcp-org-hierarchy-viewer) - A CLI
    utility for visualizing your organization hierarchy in the terminal.
*   [GCPViz](tools/gcpviz) - a visualization tool that takes input from
    [Cloud Asset Inventory](https://cloud.google.com/asset-inventory/docs/overview),
    creates relationships between assets and outputs a format compatible with
    [graphviz](http://graphviz.gitlab.io/).
*   [GCS Bucket Mover](tools/gcs-bucket-mover) - A tool to move user's bucket,
    including objects, metadata, and ACL, from one project to another.
*   [GCS Usage Recommender](tools/gcs-usage-recommender) - A tool that generates
    bucket-level intelligence and access patterns across all projects for a GCP
    project to generate recommended object lifecycle management.
*   [GCS to BigQuery](tools/gcs2bq) - A tool fetches object metadata from all
    Google Cloud Storage buckets and exports it in a format that can be imported
    into BigQuery for further analysis.
*   [GKE Billing Export](tools/gke-billing-export) - Google Kubernetes Engine
    fine grained billing export.
*   [Google Cloud Support Slackbot](tools/google-cloud-support-slackbot) - Slack
    application that pulls Google Cloud support case information via the Cloud
    Support API and pushes the information to Slack
*   [GSuite Exporter Cloud Function](tools/gsuite-exporter-cloud-function/) - A
    script that deploys a Cloud Function and Cloud Scheduler job that executes
    the GSuite Exporter tool automatically on a cadence.
*   [GSuite Exporter](tools/gsuite-exporter/) - A Python package that automates
    syncing Admin SDK APIs activity reports to a GCP destination. The module
    takes entries from the chosen Admin SDK API, converts them into the
    appropriate format for the destination, and exports them to a destination
    (e.g: Stackdriver Logging).
*   [Hive to BigQuery](tools/hive-bigquery/) - A Python framework to migrate
    Hive table to BigQuery using Cloud SQL to keep track of the migration
    progress.
*   [IAM Permissions Copier](tools/iam-permissions-copier) - This tool allows
    you to copy supported GCP IAM permissions from unmanaged users to managed
    Cloud Identity users.
*   [IAM Recommender at Scale](tools/iam-recommender-at-scale) - A python
    package that automates applying iam recommendations.
*   [Instance Mapper](tools/instance_mapper) - Maps different IaaS VM instance
    types from EC2 and Azure Compute to Google Cloud Platform instance types
    using a customizable score-based method. Also supports database instances.
*   [IPAM Autopilot](tools/ipam-autopilot) - A simple tool for managing IP
    address ranges for GCP subnets.
*   [K8S-2-GSM](tools/k8s-2-gsm) - A containerized golang app to migrate Kubernetes secrets to Google Secrets Manger (to leverage [CSI secret driver](https://secrets-store-csi-driver.sigs.k8s.io/)).
*   [LabelMaker](tools/labelmaker) - A tool that reads key:value pairs from a
    json file and labels the running instance and all attached drives
    accordingly.
*   [Logbucket Global to Regional](tools/logbucket-global-to-regional) - Utility to change _Default sink destination to regional log buckets
*   [Machine Learning Auto Exploratory Data Analysis and Feature Recommendation](tools/ml-auto-eda) -
    A tool to perform comprehensive auto EDA, based on which feature
    recommendations are made, and a summary report will be generated.
*   [Maven Archetype Dataflow](tools/maven-archetype-dataflow) - A maven
    archetype which bootstraps a Dataflow project with common plugins
    pre-configured to help maintain high code quality.
*   [Netblock Monitor](tools/netblock-monitor) - An Apps Script project that
    will automatically provide email notifications when changes are made to
    Google’s IP ranges.
*   [OpenAPI to Cloud Armor converter](tools/openapi-to-cloud-armor) - A simple
    tool to generate Cloud Armor policies from OpenAPI specifications.
*   [Permission Discrepancy Finder](tools/permission-discrepancy-finder) - A
    tool to find the principals with missing permissions on a resource within a
    project, subsequently, grants them the missing permissions.
*   [Pubsub2Inbox](tools/pubsub2inbox) - A generic Cloud Function-based tool
    that takes input from Pub/Sub messages and turns them into email, webhooks
    or GCS objects.
*   [Quota Manager](tools/quota-manager) - A python module to programmatically
    update GCP service quotas such as bigquery.googleapis.com.
*   [Ranger Hive Assessment for BigQuery/BigLake IAM migration](tools/ranger-to-bigquery-biglake-assessment) - 
    A tool that assesses which Ranger authorization rules can be migrated 
    or not to BigQuery/BigLake IAM.
*   [Secret Manager Helper](tools/secret-manager-helper) - A Java library to
    make it easy to replace placeholder strings with Secret Manager secret
    payloads.
*   [Service Account Provider](tools/service-account-provider) - A tool to
    exchange GitLab CI JWT tokens against GCP IAM access tokens, in order to
    allow GitLab CI jobs to access Google Cloud APIs
*   [Site Verification Group Sync](tools/site-verification-group-sync) - A tool
    to provision "verified owner" permissions (to create GCS buckets with custom
    dns) based on membership of a Google Group.
*   [SLO Generator](tools/slo-generator/) - A Python package that automates
    computation of Service Level Objectives, Error Budgets and Burn Rates on
    GCP, and export the computation results to available exporters (e.g: PubSub,
    BigQuery, Stackdriver Monitoring), using policies written in JSON format.
*   [Snowflake_to_BQ](tools/snowflake2bq/) - A shell script to transfer tables
    (schema & data) from Snowflake to BigQuery.
*   [SPIFFE GCP Proxy](tools/spiffe-gcp-proxy) - A tool to ease the integration
    of [SPIFFE](https://spiffe.io/) supported On-Prem workloads with GCP APIs
    using Workload Identity Federation
*   [STS Job Manager](tools/sts-job-manager/) - A petabyte-scale bucket
    migration tool utilizing
    [Storage Transfer Service](https://cloud.google.com/storage-transfer-service)
*   [VPC Flow Logs Analysis](tools/vpc-flowlogs-analysis) - A configurable Log
    sink + BigQuery report that shows traffic attributed to the projects in the
    Shared VPCs.
*   [VPC Flow Logs Enforcer](tools/vpc-flowlogs-enforcer) - A Cloud Function
    that will automatically enable VPC Flow Logs when a subnet is created or
    modified in any project under a particular folder or folders.
*   [VPC Flow Logs Top Talkers](tools/vpc-flowlogs-toptalkers) - A configurable
    Log sink + BigQuery view to generate monthly/daily aggregate traffic reports
    per subnet or host, with the configurable labelling of IP ranges and ports.
*   [VM Migrator](tools/vm-migrator) - This utility automates migrating Virtual
    Machine instances within GCP. You can migrate VM's from one zone to another
    zone/region within the same project or different projects while retaining
    all the original VM properties like disks, network interfaces, ip, metadata,
    network tags and much more.
*   [Webhook Ingestion Data Pipeline](tools/webhook-ingestion-pipeline) - A
    deployable app to accept and ingest unauthenticated webhook data to
    BigQuery.
*   [gmon](tools/gmon/) - A command-line interface (CLI) for Cloud Monitoring
    written in Python.
*   [Quota Monitoring and Alerting](tools/quota-monitoring-alerting) - An
    easy-to-deploy Data Studio Dashboard with alerting capabilities, showing
    usage and quota limits in an organization or folder.
*   [reddit Comment Streaming](tools/reddit-comment-streaming/) - 
    Use PRAW, TextBlob, and Google Python API to collect and analyze 
    reddit comments. Pushes comments to a Google Pub/sub Topic.
*   [XSD to BigQuery Schema Generator](tools/xsd-to-bigquery-schema) - A command
    line tool for converting an XSD schema representing deeply nested and
    repeated XML content into a BigQuery compatible table schema represented in
    JSON.
*   [Numeric Family Recommender - Oracle](tools/numeric-family-recommender-oracle) - The Numeric Family Recommender is a database script that recommends the best numeric data type for the NUMBER data type when migrating from legacy databases like Oracle to Google Cloud platforms like BigQuery, AlloyDB, Cloud SQL for PostgreSQL, and Google Cloud Storage.

## Contributing

See the contributing [instructions](/CONTRIBUTING.md) to get started
contributing.

## License

All solutions within this repository are provided under the
[Apache 2.0](https://www.apache.org/licenses/LICENSE-2.0) license. Please see
the [LICENSE](/LICENSE) file for more detailed terms and conditions.

## Disclaimer

This repository and its contents are not an official Google Product.

## Contact

Questions, issues, and comments should be directed to
[professional-services-oss@google.com](mailto:professional-services-oss@google.com).

[gcf]: https://cloud.google.com/functions/
[gcf-bg]: https://cloud.google.com/functions/docs/writing/background
[logs-export]: https://cloud.google.com/logging/docs/export/<|MERGE_RESOLUTION|>--- conflicted
+++ resolved
@@ -308,15 +308,12 @@
     A tool to find the projects that do not set a boolean organization policy to
     its expected state, subsequently, set the organization policy to its
     expected set.
-<<<<<<< HEAD
+*   [Capacity Planner CLI](tools/capacity-planner-cli) - A stand-alone tool to
+    extract peak resource usage values and corresponding timestamps for a given
+    GCP project, time range and timezone.
 *   [Capacity Planner Sheets Extension](tools/capacity-planner-sheets-extension) - 
     A Google Sheets extension to extract peak resource usage values and corresponding
     timestamps for a given GCP project, time range and timezone.
-=======
-*   [Capacity Planner CLI](tools/capacity-planner-cli) - A stand-alone tool to
-    extract peak resource usage values and corresponding timestamps for a given
-    GCP project, time range and timezone.
->>>>>>> 0c113841
 *   [CloudConnect](tools/cloudconnect) - A package that automates the setup of
     dual VPN tunnels between AWS and GCP.
 *   [Cloudera Parcel GCS Connector](tools/cloudera-parcel-gcsconnector) - This
