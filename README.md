--- conflicted
+++ resolved
@@ -29,7 +29,8 @@
     builds a pipeline to scale the process of moderating audio files for
     inappropriate content using machine learning APIs.
 *   [Bigdata generator](tools/bigdata-generator/) - 
-    Solution that generates large amounts of data for stress-testing bigdata solutions (e.g BigQuery). For each of the fields you want to generate, you can specify rules for generating their values. The generated data can stored in BigQuery or GCS (Avro, CSV).
+    Solution that generates large amounts of data for stress-testing bigdata solutions (e.g BigQuery). 
+    For each of the fields you want to generate, you can specify rules for generating their values. The generated data can stored in BigQuery or GCS (Avro, CSV).
 *   [BigQuery Analyze Realtime Reddit Data](examples/bigquery-analyze-realtime-reddit-data/) - 
     Solution to deploy a ([reddit](https://www.reddit.com)) social media data collection
     architecture on Google Cloud Platform.  Analyzes reddit comments in realtime and
@@ -54,15 +55,13 @@
 *   [BigQuery Cross Project Slot Monitoring](examples/bigquery-cross-project-slot-monitoring) -
     Solution to help monitoring slot utilization across multiple projects, while
     breaking down allocation per project.
-<<<<<<< HEAD
 *   [BigQuery Data Consolidator](tools/bigquery-data-consolidator) - Solution to
     consolidate data within an organization from multiple projects into one target
     Dataset/Table where all Source tables are of same schema (like Billing Exports!); specifically
     useful for data consolidation and further reporting in Cloud FinOps engagements.
-=======
-    [BigQuery DDL Validator](examples/bigquery-ddl-validator) -
-    A utility that will read the Legacy DDL and compare it against the previously extracted DDL and produce an output with the name of the objects where the DDL is no longer matching.
->>>>>>> 91ec4047
+*   [BigQuery DDL Validator](examples/bigquery-ddl-validator) -
+    A utility that will read the Legacy DDL and compare it against the previously extracted DDL and 
+    produce an output with the name of the objects where the DDL is no longer matching.
 *   [BigQuery Group Sync For Row Level Access](examples/bigquery-row-access-groups) -
     Sample code to synchronize group membership from G Suite/Cloud Identity into
     BigQuery and join that with your data to control access at row level.
