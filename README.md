# Professional Services
Common solutions and tools developed by Google Cloud's Professional Services team.

[![Open in Cloud Shell](http://gstatic.com/cloudssh/images/open-btn.svg)](https://console.cloud.google.com/cloudshell/editor?cloudshell_git_repo=https%3A%2F%2Fgithub.com%2FGoogleCloudPlatform%2Fprofessional-services.git)

## Examples
The examples folder contains example solutions across a variety of Google Cloud Platform products. Use these solutions as a reference for your own or extend them to fit your particular use case.

* [BigQuery Audit Log Dashboard](examples/bigquery-audit-log) - Solution to help audit BigQuery usage using Data Studio for visualization and a sample SQL script to query the back-end data source consisting of audit logs.
* [BigQuery Cross Project Slot Monitoring](examples/bigquery-cross-project-slot-monitoring) - Solution to help monitoring slot utilization across multiple projects, while breaking down allocation per project.
* [BigQuery Group Sync For Row Level Access](examples/bigquery-row-access-groups) - Sample code to synchronize group membership from G Suite/Cloud Identity into BigQuery and join that with your data to control access at row level.
* [BigQuery Pipeline Utility](tools/bqpipeline)  - Python utility class for defining data pipelines in BigQuery.
* [Bigtable Dataflow Cyptocurrencies Exchange RealTime Example](examples/cryptorealtime) - Apache Beam example that reads from the Crypto Exchanges WebSocket API as Google Cloud Dataflow pipeline and saves the feed in Google Cloud Bigtable. Real time visualization and query examples from GCP Bigtable running on Flask server are included.
* [Cloud Composer Examples](examples/cloud-composer-examples) - Examples of using Cloud Composer, GCP's managed Apache Airflow service.
* [Cloud Function VM Delete Event Handler Example](examples/gcf-pubsub-vm-delete-event-handler) - Solution to automatically delete A records in Cloud DNS when a VM is deleted.  This solution implements a [Google Cloud Function][gcf] [Background Function][gcf-bg] triggered on `compute.instances.delete` events published through [Stackdriver Logs Export][logs-export].
* [Cloud SQL Custom Metric](examples/cloud-sql-custom-metric) - An example of creating a Stackdriver custom metric monitoring Cloud SQL Private Services IP consumption.
* [CloudML Bank Marketing](examples/cloudml-bank-marketing) - Notebook for creating a classification model for marketing using CloudML.
* [CloudML Bee Health Detection](examples/cloudml-bee-health-detection) - Detect if a bee is unhealthy based on an image of it and its subspecies.
<<<<<<< HEAD
* [CloudML Churn Prediction](examples/cloudml-churn-prediction) - Predict users' propensity to churn using Survival Analysis.
=======
>>>>>>> 79bbafac
* [CloudML Deep Collaborative Filtering](examples/cloudml-collaborative-filtering) - Recommend songs given either a user or song.
* [CloudML Energy Price Forecasting](examples/cloudml-energy-price-forecasting) - Predicting the future energy price based on historical price and weather.
* [CloudML Fraud Detection](examples/cloudml-fraud-detection) - Fraud detection model for credit-cards transactions.
* [CloudML Sentiment Analysis](examples/cloudml-sentiment-analysis) - Sentiment analysis for movie reviews using TensorFlow `RNNEstimator`.
* [CloudML Scikit-learn Pipeline](examples/cloudml-sklearn-pipeline) - This is a example for building a scikit-learn-based machine learning pipeline trainer that can be run on AI Platform. The pipeline can be trained locally or remotely on AI platform. The trained model can be further deployed on AI platform to serve online traffic.
* [CloudML TensorFlow Profiling](examples/tensorflow-profiling-examples) - TensorFlow profiling examples for training models with CloudML
* [Data Generator](examples/dataflow-data-generator) - Generate random data with a custom schema at scale for integration tests or demos.
* [Dataflow BigQuery Transpose Example](examples/dataflow-bigquery-transpose) - An example pipeline to transpose/pivot/rotate a BigQuery table.
* [Dataflow Elasticsearch Indexer](examples/dataflow-elasticsearch-indexer) - An example pipeline that demonstrates the process of reading JSON documents from Cloud Pub/Sub, enhancing the document using metadata stored in Cloud Bigtable and indexing those documents into [Elasticsearch](https://www.elastic.co/).
* [Dataflow Python Examples](examples/dataflow-python-examples) - Various ETL examples using the Dataflow Python SDK.
* [Dataflow Scala Example: Kafka2Avro](examples/dataflow-scala-kafka2avro) - Example to read objects from Kafka, and persist them encoded in Avro in Google Cloud Storage, using Dataflow with SCIO.
* [Dataflow Streaming Benchmark](examples/dataflow-streaming-benchmark) - Utility to publish randomized fake JSON messages to a Cloud Pub/Sub topic at a configured QPS.
* [Dataflow Template Pipelines](https://github.com/GoogleCloudPlatform/DataflowTemplates) - Pre-implemented Dataflow template pipelines for solving common data tasks on Google Cloud Platform.
* [Dataproc Persistent History Server for Ephemeral Clusters](examples/dataproc-persistent-history-server) - Example of writing logs from an ephemeral cluster to GCS and using a separate single node cluster to look at Spark and YARN History UIs.
* [DLP API Examples](examples/dlp) - Examples of the DLP API usage.
* [GCE Access to Google AdminSDK ](examples/gce-to-adminsdk) - Example to help manage access to Google's AdminSDK using GCE's service account identity
* [Home Appliance Status Monitoring from Smart Power Readings](examples/e2e-home-appliance-status-monitoring) - An end-to-end demo system featuring a suite of Google Cloud Platform products such as IoT Core, ML Engine, BigQuery, etc.
* [IoT Nirvana](examples/iot-nirvana) - An end-to-end Internet of Things architecture running on Google Cloud Platform.
* [Kubeflow Pipelines Sentiment Analysis](examples/kubeflow-pipelines-sentiment-analysis) - Create a Kubeflow Pipelines component and pipelines to analyze sentiment for New York Times front page headlines using Cloud Dataflow (Apache Beam Java) and Cloud Natural Language API.
* [Kubeflow Fairing Example](examples/kubeflow-fairing-example) - Provided three notebooks to demonstrate the usage of Kubeflow Faring to train machine learning jobs (Scikit-Learn, XGBoost, Tensorflow) locally or in the Cloud (AI platform training or Kubeflow cluster).
* [Python CI/CD with Cloud Builder and CSR](examples/python-cicd-with-cloudbuilder) - Example that uses Cloud Builder and Cloud Source Repositories to automate testing and linting.
* [Pub/Sub Client Batching Example](examples/pubsub-publish-avro-example) - Batching in Pub/Sub's Java client API.
* [QAOA](examples/qaoa) - Examples of parsing a max-SAT problem in a proprietary format.
* [Redis Cluster on GKE Example](examples/redis-cluster-gke) - Deploying Redis cluster on GKE.
* [Spinnaker](examples/spinnaker) - Example pipelines for a Canary / Production deployment process.
* [Uploading files directly to Google Cloud Storage by using Signed URL](examples/direct-upload-to-gcs) - Example architecture to enable uploading files directly to GCS by using [Signed URL](https://cloud.google.com/storage/docs/access-control/signed-urls).

## Tools
The tools folder contains ready-made utilities which can simpilfy Google Cloud Platform usage.

* [Agile Machine Learning API](tools/agile-machine-learning-api) - A web application which provides the ability to train and deploy ML models on Google Cloud Machine Learning Engine, and visualize the predicted results using LIME through simple post request.
<<<<<<< HEAD
* [Apache Beam Client Throttling](tools/apachebeam-throttling) - A library that can be used to limit the number of requests from an Apache Beam pipeline to an external service. It buffers requests to not overload the external service and activates client-side throttling when the service starts rejecting requests due to out of quota errors.
=======
* [Apache Beam Client Throttling](tools/apachebeam-throttling) - A library that can be used to limit the number of requests from an Apache Beam pipeline to an external service. It buffers requests to not overload the external service and activates cleint-side throttling when the service starts rejecting requests due to out of quota errors.
>>>>>>> 79bbafac
* [AssetInventory](tools/asset-inventory) - Import Cloud Asset Inventory resourcs into BigQuery.
* [BigQuery Discount Per-Project Attribution](tools/kunskap) - A tool that automates the generation of a BigQuery table that uses existing exported billing data, by attributing both CUD and SUD charges on a per-project basis.
* [BigQuery Query Plan Exporter](tools/bigquery-query-plan-exporter) - Command line utility for exporting BigQuery query plans in a given date range.
* [BigQuery Query Plan Visualizer](tools/bq-visualizer) - A web application which provides the ability to visualise the execution stages of BigQuery query plans to aid in the optimization of queries.
* [CloudConnect](tools/cloudconnect) - A package that automates the setup of dual VPN tunnels between AWS and GCP.
* [Cloudera Parcel GCS Connector](tools/cloudera-parcel-gcsconnector) - This script helps you create a Cloudera parcel that includes Google Cloud Storage connector. The parcel can be deployed on a Cloudera managed cluster. This script helps you create a Cloudera parcel that includes Google Cloud Storage connector. The parcel can be deployed on a Cloudera managed cluster.
* [DNS Sync](tools/dns-sync) - Sync a Cloud DNS zone with GCE resources. Instances and load balancers are added to the cloud DNS zone as they start from compute_engine_activity log events sent from a pub/sub push subscription. Can sync multiple projects to a single Cloud DNS zone.
* [GCE Quota Sync](tools/gce-quota-sync) - A tool that fetches resource quota usage from the GCE API and synchronizes it to Stackdriver as a custom metric, where it can be used to define automated alerts.
* [GCP Architecture Visualizer](/tools/gcp-arch-viz) - A tool that takes CSV output from a Forseti Inventory scan and draws out a dynamic hierarchical tree diagram of org -> folders -> projects -> gcp_resources using the D3.js javascript library.
* [GCS Bucket Mover](tools/gcs-bucket-mover) - A tool to move user's bucket, including objects, metadata, and ACL, from one project to another.
* [GKE Billing Export](tools/gke-billing-export) - Google Kubernetes Engine fine grained billing export.
* [GSuite Exporter](tools/gsuite-exporter/) - A Python package that automates syncing Admin SDK APIs activity reports to a GCP destination. The module takes entries from the chosen Admin SDK API, converts them into the appropriate format for the destination, and exports them to a destination (e.g: Stackdriver Logging).
* [Hive to BigQuery](tools/hive-bigquery/) - A Python framework to migrate Hive table to BigQuery using Cloud SQL to keep track of the migration progress.
* [LabelMaker](tools/labelmaker) - A tool that reads key:value pairs from a json file and labels the running instance and all attached drives accordingly.
* [Maven Archetype Dataflow](tools/maven-archetype-dataflow) - A maven archetype which bootstraps a Dataflow project with common plugins pre-configured to help maintain high code quality.
* [Netblock Monitor](tools/netblock-monitor) - An Apps Script project that will automatically provide email notifications when changes are made to Google’s IP ranges.
* [Site Verification Group Sync](tools/site-verification-group-sync) - A tool to provision "verified owner" permissions (to create GCS buckets with custom dns) based on membership of a Google Group.


## Contributing
See the contributing [instructions](/CONTRIBUTING.md) to get started contributing.

## License
All solutions within this repository are provided under the [Apache 2.0](https://www.apache.org/licenses/LICENSE-2.0) license. Please see the [LICENSE](/LICENSE) file for more detailed terms and conditions.

## Disclaimer
This repository and its contents are not an official Google Product.

## Contact
Questions, issues, and comments should be directed to
[professional-services-oss@google.com](mailto:professional-services-oss@google.com).

[gcf]: https://cloud.google.com/functions/
[gcf-bg]: https://cloud.google.com/functions/docs/writing/background
[logs-export]: https://cloud.google.com/logging/docs/export/<|MERGE_RESOLUTION|>--- conflicted
+++ resolved
@@ -16,10 +16,7 @@
 * [Cloud SQL Custom Metric](examples/cloud-sql-custom-metric) - An example of creating a Stackdriver custom metric monitoring Cloud SQL Private Services IP consumption.
 * [CloudML Bank Marketing](examples/cloudml-bank-marketing) - Notebook for creating a classification model for marketing using CloudML.
 * [CloudML Bee Health Detection](examples/cloudml-bee-health-detection) - Detect if a bee is unhealthy based on an image of it and its subspecies.
-<<<<<<< HEAD
 * [CloudML Churn Prediction](examples/cloudml-churn-prediction) - Predict users' propensity to churn using Survival Analysis.
-=======
->>>>>>> 79bbafac
 * [CloudML Deep Collaborative Filtering](examples/cloudml-collaborative-filtering) - Recommend songs given either a user or song.
 * [CloudML Energy Price Forecasting](examples/cloudml-energy-price-forecasting) - Predicting the future energy price based on historical price and weather.
 * [CloudML Fraud Detection](examples/cloudml-fraud-detection) - Fraud detection model for credit-cards transactions.
@@ -51,11 +48,7 @@
 The tools folder contains ready-made utilities which can simpilfy Google Cloud Platform usage.
 
 * [Agile Machine Learning API](tools/agile-machine-learning-api) - A web application which provides the ability to train and deploy ML models on Google Cloud Machine Learning Engine, and visualize the predicted results using LIME through simple post request.
-<<<<<<< HEAD
 * [Apache Beam Client Throttling](tools/apachebeam-throttling) - A library that can be used to limit the number of requests from an Apache Beam pipeline to an external service. It buffers requests to not overload the external service and activates client-side throttling when the service starts rejecting requests due to out of quota errors.
-=======
-* [Apache Beam Client Throttling](tools/apachebeam-throttling) - A library that can be used to limit the number of requests from an Apache Beam pipeline to an external service. It buffers requests to not overload the external service and activates cleint-side throttling when the service starts rejecting requests due to out of quota errors.
->>>>>>> 79bbafac
 * [AssetInventory](tools/asset-inventory) - Import Cloud Asset Inventory resourcs into BigQuery.
 * [BigQuery Discount Per-Project Attribution](tools/kunskap) - A tool that automates the generation of a BigQuery table that uses existing exported billing data, by attributing both CUD and SUD charges on a per-project basis.
 * [BigQuery Query Plan Exporter](tools/bigquery-query-plan-exporter) - Command line utility for exporting BigQuery query plans in a given date range.
