# Professional Services

Common solutions and tools developed by Google Cloud's Professional Services
team.

## Disclaimer

This repository and its contents are not an officially supported Google product.

## License

All solutions within this repository are provided under the
[Apache 2.0](https://www.apache.org/licenses/LICENSE-2.0) license. Please see
the [LICENSE](/LICENSE) file for more detailed terms and conditions.

[![Open in Cloud Shell](http://gstatic.com/cloudssh/images/open-btn.svg)](https://console.cloud.google.com/cloudshell/editor?cloudshell_git_repo=https%3A%2F%2Fgithub.com%2FGoogleCloudPlatform%2Fprofessional-services.git)

## Examples

The examples folder contains example solutions across a variety of Google Cloud
Platform products. Use these solutions as a reference for your own or extend
them to fit your particular use case.

*   [Anthos Service Mesh Multi-Cluster](examples/anthos-service-mesh-multicluster) -
    Solution to federate two private GKE clusters using Anthos Service Mesh.
*   [Anthos CICD with Gitlab](examples/anthos-cicd-with-gitlab) - A step-by-step
    guide to create an example CI/CD solution using Anthos and Gitlab.
*   [Audio Content Profiling](examples/ml-audio-content-profiling) - A tool that
    builds a pipeline to scale the process of moderating audio files for
    inappropriate content using machine learning APIs.
*   [Bigdata generator](tools/bigdata-generator/) - 
    Solution that generates large amounts of data for stress-testing bigdata solutions (e.g BigQuery). 
    For each of the fields you want to generate, you can specify rules for generating their values. The generated data can stored in BigQuery or GCS (Avro, CSV).
*   [BigQuery Analyze Realtime Reddit Data](examples/bigquery-analyze-realtime-reddit-data/) - 
    Solution to deploy a ([reddit](https://www.reddit.com)) social media data collection
    architecture on Google Cloud Platform.  Analyzes reddit comments in realtime and
    provides free natural-language processing / sentiment.
*   [BigQuery Audit Log Dashboard](examples/bigquery-audit-log) - Solution to
    help audit BigQuery usage using Data Studio for visualization and a sample
    SQL script to query the back-end data source consisting of audit logs.
*   [BigQuery Audit Log Anomaly Detection](examples/bigquery-auditlog-anomaly-detection) -
    Sample of using BigQuery audit logs for automated anomaly detection and
    outlier analysis. Generates user friendly graphs for quick bq environment
    analysis.
*   [BigQuery Automated Email Exports](examples/bq-email-exports) - Serverless
    solution to automate the sending of BigQuery export results via email on a
    scheduled interval. The email will contain a link to a signed or unsigned
    URL, allowing the recipient to view query results as a JSON, CSV, or Avro
    file.
*   [BigQuery Automated Schema Management](tools/bqman) - Command-line utility
    for automated provisioning and management of BigQuery datasets and tables.
*   [BigQuery Billing Dashboard](examples/bigquery-billing-dashboard) - Solution
    to help displaying billing info using Data Studio for visualization and a
    sample SQL script to query the back-end billing export table in BigQuery.
*   [BigQuery Cross Project Slot Monitoring](examples/bigquery-cross-project-slot-monitoring) -
    Solution to help monitoring slot utilization across multiple projects, while
    breaking down allocation per project.
*   [BigQuery Data Consolidator](tools/bigquery-data-consolidator) - Solution to
    consolidate data within an organization from multiple projects into one target
    Dataset/Table where all Source tables are of same schema (like Billing Exports!); specifically
    useful for data consolidation and further reporting in Cloud FinOps engagements.
*   [BigQuery DDL Validator](examples/bigquery-ddl-validator) -
    A utility that will read the Legacy DDL and compare it against the previously extracted DDL and 
    produce an output with the name of the objects where the DDL is no longer matching.
*   [BigQuery Group Sync For Row Level Access](examples/bigquery-row-access-groups) -
    Sample code to synchronize group membership from G Suite/Cloud Identity into
    BigQuery and join that with your data to control access at row level.
*   [BigQuery Long Running Optimization Utility](examples/bigquery-long-running-optimizer) -
    A utility that reads the entire SQL and provides a list of suggestions that would help to optimize the query and avoid the long running issues.
*   [BigQuery Oracle DDL Migration Utility](examples/bigquery-oracle-ddl-migration-utility) - 
    Oracle DDL Migration Utility to migrate the tables schema (DDL) from Oracle DB to BigQuery.
    The utility leverages BigQuery Translation API and offers additional features
    such as adding partitioning, clustering, metadata columns and prefixes to table names.
*   [BigQuery Pipeline Utility](tools/bqpipeline) - Python utility class for
    defining data pipelines in BigQuery.
*   [BigQuery Remote Function](examples/bq-remote-function) - It allows user to implement custom
    services or libraries in languages other than SQL or Javascript which are not part of UDFs.
    The utility contains sample string format Java code to deploy cloud run gen2 instance and invoke 
    the service from BigQuery using remote function.
*   [BigQuery Amazon S3 Migration Tool](tools/bigquery-s3tobq) - Bigquery Migration Tool to transfer data
    from files in Amazon S3 to BigQuery Tables based on configuration provided.
*   [BigQuery Snowflake TabRle Migration Tool](examples/bigquery-snowflake-tables-migration-utility) -
    BigQuery Snowflake Table Migration Tool helps to migrate the table DDL's from Snowflake to BigQuery.
    The utility leverages BigQuery Translation API and offers additional features
    such as adding partitioning, clustering, metadata columns and prefixes to table names.
*   [BigQuery Table Access Pattern Analysis](examples/bigquery-table-access-pattern-analysis) -
    Sample code to analyse data pipeline optimisation points, by pinpointing
    suboptimal pipeline scheduling between tables in a data warehouse ELT job.
*   [BigQuery Tink Toolkit](tools/bigquery-tink-toolkit) - Python utility class
    for working with Tink-based cryptography in on-prem or GCP systems in a way
    that is interoperable with BigQuery's field-level encryption. Includes a
    sample PySpark job and a script for generating and uploading KMS-encrypted
    Tink keysets to BigQuery.
*   [BigQuery to XML Export](tools/bigquery-to-xml) - Python tool that takes a
    BigQuery query and returns the output as an XML string.
*   [BigQuery Translation Validator](examples/bigquery-translation-validator-utility) - A python utility to compare 2 SQL Files and  point basic differences like column names,
    table names, joins, function names, is-Null and query syntax.
*   [BigQuery Generic DDL Migration Utility](examples/bigquery-generic-ddl-migration-utility) - 
    Generic DDL Migration Utility to migrate the tables schema (DDL) from Database(Oracle, Snowflake, MSSQL, Vertica, Neteeza) DB to BigQuery.
    The utility leverages BigQuery Translation API and offers additional features
    such as adding partitioning, clustering, metadata columns and prefixes to table names.
*   [Bigtable Dataflow Cryptocurrencies Exchange RealTime Example](examples/cryptorealtime) -
    Apache Beam example that reads from the Crypto Exchanges WebSocket API as
    Google Cloud Dataflow pipeline and saves the feed in Google Cloud Bigtable.
    Real time visualization and query examples from GCP Bigtable running on
    Flask server are included.
*   [Bigtable Dataflow Update Table Key Pipeline](examples/bigtable-change-key) -
    Dataflow pipeline with an example of how to update the key of an existing
    table. It works with any table, regardless the schema. It shows how to
    update your key for a table with existing data, to try out different
    alternatives to improve performance.
*   [Carbon Footprint Reporting](examples/carbon-foortprint-dashboard) - Example of 
    using the prebuilt Data studio & Looker template for analysing GCP Carbon Footprint Estimates.
*   [Cloud Audit Log Samples](examples/audit-log-examples/) - A sample
    collection of Audit Logs for Users and Customers to better the structure,
    contents, and values contained in various log events.
*   [Cloud Build Application CICD Examples](examples/cloudbuild-application-cicd) - 
    Cloud Build CI/CD Examples for Applications like containerization &
    deployment to Cloud Run.
*   [Cloud Build with Proxy Running in Background](examples/cloudbuild-with-tcp-proxy) -
    Examples of cloudbuild with docker-compose running tcp proxy in the
    background for all build steps.
*   [Cloud Composer CI/CD](examples/cloud-composer-cicd) - Examples of using
    Cloud Build to deploy airflow DAGs to Cloud Composer.
*   [Cloud Composer Deployment in Shared VPC](examples/composer-shared-vpc) -
    Terraform code to deploy cloud composer in shared VPC environment.
*   [Cloud Composer Dependency Management](examples/cloud-composer-dependency-management-example) - Example of
    Cloud Composer Dependency Management designed to orchestrate complex task dependencies within Apache Airflow which addresses the challenge of managing parent-child DAG relationships across varying temporal frequencies (yearly, monthly, weekly etc)
*   [Cloud Composer Examples](examples/cloud-composer-examples) - Examples of
    using Cloud Composer, GCP's managed Apache Airflow service.
*   [Cloud Data Fusion Functions and Plugins](examples/cloud-datafusion-functions-plugins) -
    Examples of Cloud Data Fusion Functions and Plugins.
*   [Cloud DNS load balancing](examples/cloud-dns-load-balancing) - Multi-region HA setup for GCE VMs and Cloud Run based applications utilizing Cloud DNS load balancing and multiple Google Cloud load balancer types.
*   [Cloud DNS public zone monitoring](examples/cloud-dns-public-zone-dashboard) - Visualizing Cloud DNS public zone query data using log-based metrics and Cloud Monitoring.
*   [Cloud Function Act As](examples/cloud-function-act-as) - Example of
    executing a Cloud Function on behalf and with IAM permissions of the GitHub
    Workload Identity caller.
*   [Cloud Function VM Delete Event Handler Example](examples/gcf-pubsub-vm-delete-event-handler) -
    Solution to automatically delete A records in Cloud DNS when a VM is
    deleted. This solution implements a [Google Cloud Function][gcf]
    [Background Function][gcf-bg] triggered on `compute.instances.delete` events
    published through [Stackdriver Logs Export][logs-export].
*   [Certificate Authority Service Hierarchy](examples/certificate-authority-service-hierarchy) - Root and Subordinate Certificate Authority Service CA Pools and CAs with examples for domain ownership validation and sample load test script.
*   [Cloud Run to BQ](examples/cloudrun-to-bq) - Solution to accept events/data
    on HTTP REST Endpoint and insert into BQ.
*   [Cloud SQL Custom Metric](examples/cloud-sql-custom-metric) - An example of
    creating a Stackdriver custom metric monitoring Cloud SQL Private Services
    IP consumption.
*   [Cloud Support API](examples/cloud-support) - Sample code using Cloud
    Support API
*   [CloudML Bank Marketing](examples/cloudml-bank-marketing) - Notebook for
    creating a classification model for marketing using CloudML.
*   [CloudML Bee Health Detection](examples/cloudml-bee-health-detection) -
    Detect if a bee is unhealthy based on an image of it and its subspecies.
*   [CloudML Churn Prediction](examples/cloudml-churn-prediction) - Predict
    users' propensity to churn using Survival Analysis.
*   [CloudML Customer Support and Complaint Handling](examples/cloudml-support-routing) -
    BigQuery + AutoML pipeline classifying customer complaints based on expected
    resolution; adaptable to other support communications use cases.
*   [CloudML Deep Collaborative Filtering](examples/cloudml-collaborative-filtering) -
    Recommend songs given either a user or song.
*   [CloudML Energy Price Forecasting](examples/cloudml-energy-price-forecasting) -
    Predicting the future energy price based on historical price and weather.
*   [CloudML Fraud Detection](examples/cloudml-fraud-detection) - Fraud
    detection model for credit-cards transactions.
*   [CloudML Scikit-learn Pipeline](examples/cloudml-sklearn-pipeline) - This is
    a example for building a scikit-learn-based machine learning pipeline
    trainer that can be run on AI Platform. The pipeline can be trained locally
    or remotely on AI platform. The trained model can be further deployed on AI
    platform to serve online traffic.
*   [CloudML Sentiment Analysis](examples/cloudml-sentiment-analysis) -
    Sentiment analysis for movie reviews using TensorFlow `RNNEstimator`.
*   [CloudML TensorFlow Profiling](examples/tensorflow-profiling-examples) -
    TensorFlow profiling examples for training models with CloudML
*   [Data Generator](examples/dataflow-data-generator) - Generate random data
    with a custom schema at scale for integration tests or demos.
*   [Dataflow BigQuery Transpose Example](examples/dataflow-bigquery-transpose) -
    An example pipeline to transpose/pivot/rotate a BigQuery table.
*   [Dataflow Custom Templates Example](examples/dataflow-custom-templates) - An
    example that demonstrates how to build custom Dataflow templates.
*   [Dataflow Elasticsearch Indexer](examples/dataflow-elasticsearch-indexer) -
    An example pipeline that demonstrates the process of reading JSON documents
    from Cloud Pub/Sub, enhancing the document using metadata stored in Cloud
    Bigtable and indexing those documents into
    [Elasticsearch](https://www.elastic.co/).
*   [Dataflow BigQuery to AlloyDB](examples/dataflow-bigquery-to-alloydb/) -
    Example that shows how to move data from BigQuery to an AlloyDB table using Dataflow.
*   [Dataflow Flex Template in Restricted Networking Env](examples/dataflow-flex-python/) -
    Example implements a python flex template which can be run in an environment
    where workers can not download python packages due to egress traffic restrictions.
*   [Dataflow Python Examples](examples/dataflow-python-examples) - Various ETL
    examples using the Dataflow Python SDK.
*   [Dataflow Streaming Benchmark](examples/dataflow-streaming-benchmark) -
    Utility to publish randomized fake JSON messages to a Cloud Pub/Sub topic at
    a configured QPS.
*   [Dataflow Streaming Schema Changes Handler](examples/dataflow-streaming-schema-handler) -
    Dataflow example to handle schema changes using schema enforcement and DLT
    approach
*   [Dataflow Streaming XML to GCS](examples/dataflow-xml-pubsub-to-gcs) -
    Dataflow example to handle streaming of xml encoded messages and write them to Google Cloud Storage
*   [Dataflow DLP Hashpipeline](examples/dataflow-dlp-hash-pipeline) - Match DLP
    Social Security Number findings against a hashed dictionary in Firestore.
    Use Secret Manager for the hash key.
*   [Dataflow Template Pipelines](https://github.com/GoogleCloudPlatform/DataflowTemplates) -
    Pre-implemented Dataflow template pipelines for solving common data tasks on
    Google Cloud Platform.
*   [Dataflow Production Ready](examples/dataflow-production-ready) - Reference
    implementation for best practices around Beam, pipeline structuring, testing
    and continuous deployment.
*   [Dataflow XML to BigQuery](examples/dataflow-xmlio-to-bq) - Example of
    loading XML data into BigQuery with DataFlow via XMLIO.
*   [Data Loss Prevention hybrid inspection for MongoDB](examples/mongodb-hybrid-dlp) - 
    A Cloud Function using MongoDB Change Streams that uses Sensitive Data Protection's
    hybrid Data Loss Prevention inspection API in near real-time.
*   [Dataproc GCS Connector](examples/dataproc-gcs-connector) - Install and test
    unreleased features on the GCS Connector for Dataproc.
*   [Dataproc Job Optimization Guide](examples/dataproc-job-optimization-guide) - Step-by-step
    guide for optimizing a sample Dataproc Job.
*   [Dataproc Persistent History Server for Ephemeral Clusters](examples/dataproc-persistent-history-server) -
    Example of writing logs from an ephemeral cluster to GCS and using a
    separate single node cluster to look at Spark and YARN History UIs.
*   [Dataproc Lifecycle Management via Composer](examples/dataproc-lifecycle-via-composer) - Ephemeral Dataproc lifecycle management and resources optimization via Composer, Terraform template to deploy Composer and additional reqs, Dynamically generated DAGs from jobs config files.
*   [Dataproc Running Notebooks](examples/dataproc-running-notebooks) - Orchestrating the workflow of running Jupyter Notebooks on a Dataproc cluser via PySpark job
*   [dbt-on-cloud-composer](examples/dbt-on-cloud-composer) - Example of using
    dbt to manage BigQuery data pipelines, utilizing Cloud Composer to run and
    schedule the dbt runs.
*   [Data Format Description Language (DFDL) Processesor with Firestore and
    Pubsub](examples/dfdl-firestore-pubsub-example) - Example to process a
    binary using DFDL definition and Daffodil libraries. The DFDL definition is
    stored in firestore, the request to process is done through a pubsub
    subcription and the output is published is a JSON format in a Pubsub topic.
*   [Data Format Description Language (DFDL) Processesor with Bigtable and
    Pubsub](examples/dfdl-bigtable-pubsub-example) - Example to process a binary
    using DFDL definition and Daffodil libraries. The DFDL definition is stored
    in bigtable, the request to process is done through a pubsub subcription and
    the output is published is a JSON format in a Pubsub topic.
*   [Dialogflow Webhook Example](examples/dialogflow-webhook-example) - Webhook
    example for dialogflow in Python.
*   [Dialogflow CX Private Webhook Example](examples/dialogflowcx-private-webhook-example) -
    Webhook example for Dialogflow CX in Python.
*   [Dialogflow Middleware Example](examples/ccai-dialogflow-middleware) -
    Dialogflow middleware example in Java.
*   [Dialogflow Entities Creation and Update](examples/dialogflow-entities-example) -
    Creation and update of entities for Dialogflow in Python.
*   [DLP API Examples](examples/dlp) - Examples of the DLP API usage.
*   [Ephemeral Projects](examples/ephemeral-projects) - Creating short lived gcp projects for sandbox purposes.
*   [GCE Access to Google AdminSDK](examples/gce-to-adminsdk) - Example to help
    manage access to Google's AdminSDK using GCE's service account identity
*   [GCS Client Side Encryption via Sidecar](examples/gcs-client-encrypt/) - Example to show how to implement GCS client side encyrption via a sidecar
*   [GCS Hive External Table File Optimization](examples/gcs-hive-external-table-file-optimization) - 
    Example solution to showcase impact of file count, file size, and file
    type on Hive external tables and query speeds.
*   [GCS to BQ using serverless services](examples/gcs-to-bq-serverless-services) -
    Example to ingest GCS to BigQuery using serverless services such as Cloud
    Function, Pub/Sub and Serverless Spark.
*   [GDCE Terraform Example](examples/gdce-terraform-example) - Example for provisioning GDCE
    resources using terraform.
*   [GKE HA setup using spot VMs](examples/gke-ha-setup-using-spot-vms/) -
    Example for running an application with high availability requirements on
    GKE spot nodes using on-demand nodes as fallback
*   [Grpc Server connected to Spanner Database](examples/grpc_spanner_example) -
    Basic example of a Grpc server that is connected to a Spanner database.
*   [Grpc Server connected to Redis](examples/grpc_redis_example) - Basic
    example of a Grpc server that is connected to Redis.
*   [Gitlab KAS agent for GKE](examples/gitlab-kas-gke) - Terraform solution for          deploying a Gitlab KAS agent for synchronizing container deployments from Gitlab repos into a GKE cluster 
*   [Home Appliance Status Monitoring from Smart Power Readings](examples/e2e-home-appliance-status-monitoring) -
    An end-to-end demo system featuring a suite of Google Cloud Platform
    products such as IoT Core, ML Engine, BigQuery, etc.
*   [IAP User Profile](examples/iap-user-profile) - An example to retrieve user
    profile from an IAP-enabled GAE application.
*   [IoT Nirvana](examples/iot-nirvana) - An end-to-end Internet of Things
    architecture running on Google Cloud Platform.
*   [Kubeflow Pipelines Sentiment Analysis](examples/kubeflow-pipelines-sentiment-analysis) -
    Create a Kubeflow Pipelines component and pipelines to analyze sentiment for
    New York Times front page headlines using Cloud Dataflow (Apache Beam Java)
    and Cloud Natural Language API.
*   [Kubeflow Fairing Example](examples/kubeflow-fairing-example) - Provided
    three notebooks to demonstrate the usage of Kubeflow Faring to train machine
    learning jobs (Scikit-Learn, XGBoost, Tensorflow) locally or in the Cloud
    (AI platform training or Kubeflow cluster).
*   [Left-Shift Validation Pre-Commit Hook](examples/left-shift-validation-pre-commit-hook/) -
    An example that uses a set of Bash scripts to set up a pre-commit hook that
    validates Kubernetes resources with Gatekeeper constraints and constraint
    templates from your choice of sources.
*   [LookerStudio Cost Optimization Dashboard](examples/cost-optimization-dashboard) -
    SQL scripts to help build Cost Optimization LookerStudio Dashboard.
*   [Migrate Kafka to GMK using MM2](examples/mm2-gmk-migration) -  Terraform code to deploy resources to migrate data between two Google Managed Kafka clustes using MirrorMaker2
*   [Personal Workbench Notebooks Deployer](examples/personal-workbench-notebooks-deployer) - Terraform sample modules to provision Dataproc Hub using personal auth clusters, and workbench managed notebooks for individual analytical users.
*   [Project factory with Terragrunt](examples/terragrunt-project-factory-gcp/) -
    This implements a `State-Scalable` project factory pattern for creating Google Cloud Platform projects using Terragrunt and public Terraform modules
*   [Python CI/CD with Cloud Builder and CSR](examples/python-cicd-with-cloudbuilder) -
    Example that uses Cloud Builder and Cloud Source Repositories to automate
    testing and linting.
*   [Pub/Sub Client Batching Example](examples/pubsub-publish-avro-example) -
    Batching in Pub/Sub's Java client API.
*   [QAOA](examples/qaoa) - Examples of parsing a max-SAT problem in a
    proprietary format, for Quantum Approximate Optimization Algorithm (QAOA)
*   [React single-page app on Cloud Run + Cloud Storage](examples/react-spa-app) - End-to-end example of deploying 
    a React SPA on serverless Google Cloud services.
*   [Redis Cluster on GKE Example](examples/redis-cluster-gke) - Deploying Redis
    cluster on GKE.
<<<<<<< HEAD
*   [SAP Mass CDS Generator for Bigquery](examples/sap-bigquery-cds-generator) - SAP ABAP Program and user guide to create CDS views for SAP tables 
    that can be used to replicate tables as CDS views from SAP to BigQuery via Datasphere. Useful in scenarios where the users wish to replicate sap tables via
    datasphere without having an Enterprise SLT license.  
=======
*   [Risk Analysis Asset](examples/risk-analysis-asset) - Deploying Reliability Risk analysis tool on Cloud Run. 
>>>>>>> cff88945
*   [Spanner Interleave Subquery](examples/spanner-interleave-subquery) -
    Example code to benchmark Cloud Spanner's subqueries for interleaved tables.
*   [Spanner Change Stream to BigQuery using Dataflow](examples/spanner-changestreams-bigquery) - 
    Terraform code to deploy Spanner change stream and publish changes to BigQuery using Dataflow Streaming Job.
*   [Spinnaker](examples/spinnaker) - Example pipelines for a Canary /
    Production deployment process.
*   [STS Metrics from STS Notification](examples/sts-metrics) - Example code to 
    generate custom metrics from STS notification.
*   [TensorFlow Serving on GKE and Load Testing](examples/tf-load-testing) -
    Examples how to implement Tensorflow model inference on GKE and to perform a
    load testing of such solution.
*   [TensorFlow Unit Testing](examples/tensorflow-unit-testing) - Examples how
    to write unit tests for TensorFlow ML models.
*   [Terraform Internal HTTP Load Balancer](examples/terraform-ilb) - Terraform
    example showing how to deploy an internal HTTP load balancer.
*   [Terraform NetApp CVS](examples/tf-netapp-cvs) - This example shows how to deploy NetApp CVS volumes using
    terraform.
*   [Terraform Resource Change Policy Library](examples/terraform-resource-change-policy-library) -
    Contains a library of policies written in the
    [OPA Constraint Framework](https://github.com/open-policy-agent/frameworks/blob/master/constraint/README.md)
    format to be used by `gcloud beta terraform vet` to validate Terraform resource
    changes in a CI/CD pipeline.
*   [Uploading files directly to Google Cloud Storage by using Signed URL](examples/direct-upload-to-gcs) -
    Example architecture to enable uploading files directly to GCS by using
    [Signed URL](https://cloud.google.com/storage/docs/access-control/signed-urls).
*   [TSOP object transfer Log prosessor](examples/tsop-log-processor/) - This example shows
    how to log object transfer logs by TSOP to Cloud Logging.
*   [GCS CSV files to BigQuery](https://github.com/GoogleCloudPlatform/DataflowTemplates/blob/main/v1/README_GCS_CSV_to_BigQuery.md) - This example shows how to load files in CSV format stored in GCS to load to BigQuery tables. The files can be uncompressed or be compressed in formats such as Bzip2, GZIP and etc. See https://beam.apache.org/releases/javadoc/current/org/apache/beam/sdk/io/Compression.html for the list of support compression method.

## Tools

The tools folder contains ready-made utilities which can simplify Google Cloud
Platform usage.

*   [Agile Machine Learning API](tools/agile-machine-learning-api) - A web
    application which provides the ability to train and deploy ML models on
    Google Cloud Machine Learning Engine, and visualize the predicted results
    using LIME through simple post request.
*   [Airflow DAG Metadata Generator](tools/airflow-dag-metadata-generator) - Use Google's
    generative models to analyze Airflow DAGs and supplement them with generated `description`,
    `tags`, and `doc_md` values.      
*   [Airflow States Collector](tools/airflow-states-collector) -
      A tool that creates and uploads an airflow dag to the dags GCS folder. The dag incrementally collect airflow task states and stores to BQ. It also autogenerates a LookerStudio dashboard querying the BQ view. 
*   [Airpiler](tools/airpiler) - A python script to convert Autosys JIL files to
    dag-factory format to be executed in Cloud Composer (managed airflow
    environment).
*   [Ansible Module for Anthos on Bare Metal](tools/anthosbm-ansible-module) -
    Ansible module for installation of Anthos on Bare Metal
*   [Anthos Bare Metal Installer](tools/anthosbm-ansible-module) - An
    [ansible](https://www.ansible.com/resources/get-started) playbook that can
    be used to install
    [Anthos Bare Metal](https://cloud.google.com/anthos/clusters/docs/bare-metal).
*   [Apache Beam Client Throttling](tools/apachebeam-throttling) - A library
    that can be used to limit the number of requests from an Apache Beam
    pipeline to an external service. It buffers requests to not overload the
    external service and activates client-side throttling when the service
    starts rejecting requests due to out of quota errors.
*   [API Key Rotation Checker](tools/api-key-rotation) - A tool that checks your
    GCP organization for API keys and compares them to a customizable rotation
    period. Regularly rotating API keys is a Google and industry standard
    recommended best practice.
*   [AssetInventory](tools/asset-inventory) - Import Cloud Asset Inventory
    resourcs into BigQuery.
*   [BigQuery Discount Per-Project Attribution](tools/kunskap) - A tool that
    automates the generation of a BigQuery table that uses existing exported
    billing data, by attributing both CUD and SUD charges on a per-project
    basis.
*   [BigQuery Policy Tag Utility](tools/bqtag) - Utility class for tagging BQ
    Table Schemas with Data Catalog Taxonomy Policy Tags. Create BQ Authorized
    Views using Policy Tags. Helper utility to provision BigQuery Dataset, Data
    Catalog Taxonomy and Policy Tags.
*   [BigQuery Query Plan Exporter](tools/bigquery-query-plan-exporter) - Command
    line utility for exporting BigQuery query plans in a given date range.
*   [BigQuery Query Plan Visualizer](tools/bq-visualizer) - A web application
    which provides the ability to visualise the execution stages of BigQuery
    query plans to aid in the optimization of queries.
*   [BigQuery z/OS Mainframe Connector](tools/bigquery-zos-mainframe-connector) -
    A utility used to load COBOL MVS data sets into BigQuery and execute query
    and load jobs from the IBM z/OS Mainframe.
*   [Boolean Organization Policy Enforcer](tools/boolean-org-policy-enforcer) -
    A tool to find the projects that do not set a boolean organization policy to
    its expected state, subsequently, set the organization policy to its
    expected set.
*   [Capacity Planner CLI](tools/capacity-planner-cli) - A stand-alone tool to
    extract peak resource usage values and corresponding timestamps for a given
    GCP project, time range and timezone.
*   [Capacity Planner Sheets Extension](tools/capacity-planner-sheets-extension) - 
    A Google Sheets extension to extract peak resource usage values and corresponding
    timestamps for a given GCP project, time range and timezone.
*   [CloudConnect](tools/cloudconnect) - A package that automates the setup of
    dual VPN tunnels between AWS and GCP.
*   [Cloudera Parcel GCS Connector](tools/cloudera-parcel-gcsconnector) - This
    script helps you create a Cloudera parcel that includes Google Cloud Storage
    connector. The parcel can be deployed on a Cloudera managed cluster. This
    script helps you create a Cloudera parcel that includes Google Cloud Storage
    connector. The parcel can be deployed on a Cloudera managed cluster.
*   [Cloud AI Vision Utilities](tools/cloud-vision-utils) - This is an
    installable Python package that provides support tools for Cloud AI Vision.
    Currently there are a few scripts for generating an AutoML Vision dataset
    CSV file from either raw images or image annotation files in PASCAL VOC
    format.
*   [Cloud Composer Backup and Recovery](tools/cloud-composer-backup-restore) - A
    command line tool for applying backup and recovery operations on Cloud
    Composer Airflow environments.
*   [Cloud Composer DAG Validation](tools/cloud-composer-dag-validation) - An automated process for running validation and testing against DAGs in Composer.
*   [Cloud Composer Migration Complexity Assessment](tools/cloud-composer-migration-complexity-assessment) - An Airflow DAG that uses a variety
    of tools to analyze a Cloud Composer 1 environment, determine a work estimate, and
    accelerate the conversion of airflow 1 dags to airflow 2 dags.
*   [Cloud Composer Migration Terraform Generator](tools/cloud-composer-migration-terraform-generator) - Analyzes an existing Cloud Composer 1
    / Airflow 1 environment and generates terraform. Configures new Cloud Composer 2
    environment to meet your workload demands.
*   [CUD Prioritized Attribution](tools/cuds-prioritized-attribution) - A tool
    that allows GCP customers who purchased Committed Use Discounts (CUDs) to
    prioritize a specific scope (e.g. project or folder) to attribute CUDs first
    before letting any unconsumed discount float to other parts of an
    organization.
*   [Custom Organization Policy Library](tools/custom-organization-policy-library) - A library 
    of custom organization policy constraints and samples. It includes tools to easily generate policies for provisioning across your organization using either Google Cloud (gcloud) or Terraform.
*   [Custom Role Analyzer](tools/custom-roles-analyzer) - This tool will provide
    useful insights with respect to custom roles at organization level as well
    as project level to find predefined roles from which the custom role is
    built.
*   [Custom Role Manager](tools/custom-role-manager) - Manages organization- or
    project-level custom roles by combining predefined roles and including and
    removing permissions with wildcards. Can run as Cloud Function or output
    Terraform resources.
*   [Dataproc Event Driven Spark Recommendations](tools/dataproc-event-driven-spark-recommendations/) - 
    Use Google Cloud Functions to analyze Cloud Dataproc clusters and recommend
    best practices for Apache Spark jobs.  Also logs cluster configurations for
    future reference.
*   [Dataproc Scheduled Cluster Sizing](tools/dataproc-scheduled-cluster-sizing/) -
    Use Google Cloud Scheduler an Google Cloud Functions to schedule the resizing
    of a Dataproc cluster.  Changes the primary and secondary worker count.
*   [DataStream Deployment Automation](tools/datastream-deployment-python-automation) -
    Python script to automate the deployment of Google Cloud DataStream. This
    script will create connection profiles, create stream and start stream.
*   [DLP to Data Catalog](tools/dlp-to-data-catalog/) - Inspect your tables using Data Loss  Prevention for PII data and automatically tag it on Data Catalog using Python.
*   [DNS Sync](tools/dns-sync) - Sync a Cloud DNS zone with GCE resources.
    Instances and load balancers are added to the cloud DNS zone as they start
    from compute_engine_activity log events sent from a pub/sub push
    subscription. Can sync multiple projects to a single Cloud DNS zone.
*   [DynamoDB to Bigtable Migration](tools/dynamodb-bigtable-migration) - 
    DynamoDB to Bigtable Migration tool is a powerful solution designed to streamline data transfer 
    from DynamoDB to Cloud Bigtable.
    This tool automates schema translation, ensuring your data structure is mapped to Bigtable. 
    It also provides options to accelerate and scale data transfer efficiently using dataflow, 
    minimizing downtime and maximizing performance.
*   [Firewall Enforcer](tools/firewall-enforcer) - Automatically watch & remove
    illegal firewall rules across organization. Firewall rules are monitored by
    a Cloud Asset Inventory Feed, which trigger a Cloud Function that inspects
    the firewall rule and deletes it if it fails a test.
*   [GCE Disk Encryption Converter](tools/gce-google-keys-to-cmek) - A tool that
    converts disks attached to a GCE VM instance from Google-managed keys to a
    customer-managed key stored in Cloud KMS.
*   [GCE switch disk-type](tools/gce-change-disktype) - A tool that changes type
    of disks attached to a GCE instance.
*   [GCE Quota Sync](tools/gce-quota-sync) - A tool that fetches resource quota
    usage from the GCE API and synchronizes it to Stackdriver as a custom
    metric, where it can be used to define automated alerts.
*   [GCE Usage Log](tools/gce-usage-log) - Collect GCE instance events into a
    BigQuery dataset, surfacing your vCPUs, RAM, and Persistent Disk, sliced by
    project, zone, and labels.
*   [GCP Architecture Visualizer](https://github.com/forseti-security/forseti-visualizer) -
    A tool that takes CSV output from a Forseti Inventory scan and draws out a
    dynamic hierarchical tree diagram of org -> folders -> projects ->
    gcp_resources using the D3.js javascript library.
*   [GCP AWS HA VPN Connection terraform ](tools/gcp-aws-ha-vpn) - Terraform
    script to setup HA VPN between GCP and AWS.
*   [GCP Azure HA VPN Connection Terraform](tools/gcp-azure-ha-vpn) - Terraform
    code to setup HA VPN between GCP and Microsoft Azure.
*   [GCP Organization Hierarchy Viewer](tools/gcp-org-hierarchy-viewer) - A CLI
    utility for visualizing your organization hierarchy in the terminal.
*   [GCPViz](tools/gcpviz) - a visualization tool that takes input from
    [Cloud Asset Inventory](https://cloud.google.com/asset-inventory/docs/overview),
    creates relationships between assets and outputs a format compatible with
    [graphviz](http://graphviz.gitlab.io/).
*   [GCS Bucket Mover](tools/gcs-bucket-mover) - A tool to move user's bucket,
    including objects, metadata, and ACL, from one project to another.
*   [GCS to BigQuery](tools/gcs2bq) - A tool fetches object metadata from all
    Google Cloud Storage buckets and exports it in a format that can be imported
    into BigQuery for further analysis.
*   [GCS Usage Recommender](tools/gcs-usage-recommender) - A tool that generates
    bucket-level intelligence and access patterns across all projects for a GCP
    project to generate recommended object lifecycle management.
*   [GCVE2BQ](tools/gcve2bq) - A tool for scheduled exports of VM, datastore and ESXi
    utilization data from vCenter to BigQuery for billing and reporting use cases.
*   [GKE AutoPSC Controller](tools/gke-autopsc-controller) - Google Kubernetes Engine
    controller, to setup PSC ServiceAttachment for Gateway API managed Forwarding Rules.
*   [Global DNS -> Zonal DNS Project Bulk Migration](tools/gdns-zdns-project-bulk-migration) - 
    A shell script for gDNS-zDNS project bulk migration.
*   [GKE Billing Export](tools/gke-billing-export) - Google Kubernetes Engine
    fine grained billing export.
*   [gmon](tools/gmon/) - A command-line interface (CLI) for Cloud Monitoring
    written in Python.
*   [Google Cloud Support Slackbot](tools/google-cloud-support-slackbot) - Slack
    application that pulls Google Cloud support case information via the Cloud
    Support API and pushes the information to Slack
*   [GSuite Exporter Cloud Function](tools/gsuite-exporter-cloud-function/) - A
    script that deploys a Cloud Function and Cloud Scheduler job that executes
    the GSuite Exporter tool automatically on a cadence.
*   [GSuite Exporter](tools/gsuite-exporter/) - A Python package that automates
    syncing Admin SDK APIs activity reports to a GCP destination. The module
    takes entries from the chosen Admin SDK API, converts them into the
    appropriate format for the destination, and exports them to a destination
    (e.g: Stackdriver Logging).
*   [Hive to BigQuery](tools/hive-bigquery/) - A Python framework to migrate
    Hive table to BigQuery using Cloud SQL to keep track of the migration
    progress.
*   [IAM Permissions Copier](tools/iam-permissions-copier) - This tool allows
    you to copy supported GCP IAM permissions from unmanaged users to managed
    Cloud Identity users.
*   [IAM Recommender at Scale](tools/iam-recommender-at-scale) - A python
    package that automates applying iam recommendations.
*   [Instance Mapper](tools/instance_mapper) - Maps different IaaS VM instance
    types from EC2 and Azure Compute to Google Cloud Platform instance types
    using a customizable score-based method. Also supports database instances.
*   [IPAM Autopilot](tools/ipam-autopilot) - A simple tool for managing IP
    address ranges for GCP subnets.
*   [K8S-2-GSM](tools/k8s-2-gsm) - A containerized golang app to migrate Kubernetes
    secrets to Google Secrets Manger
    (to leverage [CSI secret driver](https://secrets-store-csi-driver.sigs.k8s.io/)).
    [LabelMaker](tools/labelmaker) - A tool that reads key:value pairs from a
    json file and labels the running instance and all attached drives
    accordingly.
*   [Logbucket Global to Regional](tools/logbucket-global-to-regional) - Utility
    to change _Default sink destination to regional log buckets
*   [Machine Learning Auto Exploratory Data Analysis and Feature Recommendation](tools/ml-auto-eda) -
    A tool to perform comprehensive auto EDA, based on which feature
    recommendations are made, and a summary report will be generated.
*   [Maven Archetype Dataflow](tools/maven-archetype-dataflow) - A maven
    archetype which bootstraps a Dataflow project with common plugins
    pre-configured to help maintain high code quality.
*   [Netblock Monitor](tools/netblock-monitor) - An Apps Script project that
    will automatically provide email notifications when changes are made to
    Google’s IP ranges.
*   [OpenAPI to Cloud Armor converter](tools/openapi-to-cloud-armor) - A simple
    tool to generate Cloud Armor policies from OpenAPI specifications.
*   [Permission Discrepancy Finder](tools/permission-discrepancy-finder) - A
    tool to find the principals with missing permissions on a resource within a
    project, subsequently, grants them the missing permissions.
*   [Pubsub2Inbox](tools/pubsub2inbox) - A generic Cloud Function-based tool
    that takes input from Pub/Sub messages and turns them into email, webhooks
    or GCS objects.
*   [Quota Manager](tools/quota-manager) - A python module to programmatically
    update GCP service quotas such as bigquery.googleapis.com.
*   [Quota Monitoring and Alerting](tools/quota-monitoring-alerting) - An
    easy-to-deploy Data Studio Dashboard with alerting capabilities, showing
    usage and quota limits in an organization or folder.
*   [Ranger Hive Assessment for BigQuery/BigLake IAM migration](tools/ranger-to-bigquery-biglake-assessment) - 
    A tool that assesses which Ranger authorization rules can be migrated 
    or not to BigQuery/BigLake IAM.
*   [Reddit Comment Streaming](tools/reddit-comment-streaming/) - 
    Use PRAW, TextBlob, and Google Python API to collect and analyze 
    reddit comments. Pushes comments to a Google Pub/sub Topic.
*   [Secret Manager Helper](tools/secret-manager-helper) - A Java library to
    make it easy to replace placeholder strings with Secret Manager secret
    payloads.
*   [Service Account Provider](tools/service-account-provider) - A tool to
    exchange GitLab CI JWT tokens against GCP IAM access tokens, in order to
    allow GitLab CI jobs to access Google Cloud APIs
*   [Site Verification Group Sync](tools/site-verification-group-sync) - A tool
    to provision "verified owner" permissions (to create GCS buckets with custom
    dns) based on membership of a Google Group.
*   [SLO Generator](tools/slo-generator/) - A Python package that automates
    computation of Service Level Objectives, Error Budgets and Burn Rates on
    GCP, and export the computation results to available exporters (e.g: PubSub,
    BigQuery, Stackdriver Monitoring), using policies written in JSON format.
*   [Snowflake_to_BQ](tools/snowflake2bq/) - A shell script to transfer tables
    (schema & data) from Snowflake to BigQuery.
*   [SPIFFE GCP Proxy](tools/spiffe-gcp-proxy) - A tool to ease the integration
    of [SPIFFE](https://spiffe.io/) supported On-Prem workloads with GCP APIs
    using Workload Identity Federation
*   [STS Job Manager](tools/sts-job-manager/) - A petabyte-scale bucket
    migration tool utilizing
    [Storage Transfer Service](https://cloud.google.com/storage-transfer-service)
*   [Vertex AI Endpoint Tester] (tools/vertex-ai-endpoint-load-tester) - This 
    utility helps to methodically test variety of Vertex AI Endpoints by their
    sizes so that one can decide the right size to deploy an ML Model on Vertex
    AI given a sample request JSON and some idea(s) on expected queries per second.
*   [Vertex AI Endpoint Tester](tools/vertex-ai-endpoint-load-tester) - This 
    utility helps to methodically test variety of Vertex AI Endpoints by their
    sizes so that one can decide the right size to deploy an ML Model on Vertex
    AI given a sample request JSON and some idea(s) on expected queries per second.
*   [VM Migrator](tools/vm-migrator) - This utility automates migrating Virtual
    Machine instances within GCP. You can migrate VM's from one zone to another
    zone/region within the same project or different projects while retaining
    all the original VM properties like disks, network interfaces, ip, metadata,
    network tags and much more.
*   [VPC Flow Logs Analysis](tools/vpc-flowlogs-analysis) - A configurable Log
    sink + BigQuery report that shows traffic attributed to the projects in the
    Shared VPCs.
*   [VPC Flow Logs Enforcer](tools/vpc-flowlogs-enforcer) - A Cloud Function
    that will automatically enable VPC Flow Logs when a subnet is created or
    modified in any project under a particular folder or folders.
*   [VPC Flow Logs Top Talkers](tools/vpc-flowlogs-toptalkers) - A configurable
    Log sink + BigQuery view to generate monthly/daily aggregate traffic reports
    per subnet or host, with the configurable labelling of IP ranges and ports.
*   [Webhook Ingestion Data Pipeline](tools/webhook-ingestion-pipeline) - A
    deployable app to accept and ingest unauthenticated webhook data to
    BigQuery.
*   [XSD to BigQuery Schema Generator](tools/xsd-to-bigquery-schema) - A command
    line tool for converting an XSD schema representing deeply nested and
    repeated XML content into a BigQuery compatible table schema represented in
    JSON.
*   [Numeric Family Recommender - Oracle](tools/numeric-family-recommender-oracle) - The Numeric Family
    Recommender is a database script that recommends the best numeric data type for the NUMBER data type
    when migrating from legacy databases like Oracle to Google Cloud platforms like BigQuery, AlloyDB,
    Cloud SQL for PostgreSQL, and Google Cloud Storage.
*   [Cloud Composer Stress Testing](tools/cloud-composer-stress-testing) - A collection
    of tools aimed at testing, benchmarking, and simulating workloads within Composer. Great for
    integration testing and experimenting with different environment configurations. 
*   [Cloud Composer Environment Rotator](tools/cloud-composer-environment-rotator) - Rotate Airflow
    resources from an old composer environment to a new composer environment with minimal downtime. Ideal
    for non in-place environment updates, downgrading environment versions, or migrating to different regions.
*   [Gradio and Generative AI Example](examples/genai-gradio-example) - The example code allows developers 
    to create rapid Generative AI PoC applications with Gradio and Gen AI agents.
*   [Memorystore Cluster Ops Framework](tools/memorystore-cluster-ops-framework) - This is a framework that 
    provides the tools to apply cluster level operations that enable capabilities like cluster backups, migration & validation, etc. 
    The framework can be extended for other use cases as required. 
    The framework uses RIOT to bridge current product gaps with Memorystore Clusters
*   [ML Project Generator](tools/ml-project-generator) - A utility to create a Production grade ML project template with the best productivity tools installed like auto-formatting, license checks, linting, etc.

## Contributing

See the contributing [instructions](/CONTRIBUTING.md) to get started
contributing.

## Contact

Questions, issues, and comments should be directed to
[professional-services-oss@google.com](mailto:professional-services-oss@google.com).

[gcf]: https://cloud.google.com/functions/
[gcf-bg]: https://cloud.google.com/functions/docs/writing/background
[logs-export]: https://cloud.google.com/logging/docs/export/<|MERGE_RESOLUTION|>--- conflicted
+++ resolved
@@ -299,13 +299,10 @@
     a React SPA on serverless Google Cloud services.
 *   [Redis Cluster on GKE Example](examples/redis-cluster-gke) - Deploying Redis
     cluster on GKE.
-<<<<<<< HEAD
 *   [SAP Mass CDS Generator for Bigquery](examples/sap-bigquery-cds-generator) - SAP ABAP Program and user guide to create CDS views for SAP tables 
     that can be used to replicate tables as CDS views from SAP to BigQuery via Datasphere. Useful in scenarios where the users wish to replicate sap tables via
     datasphere without having an Enterprise SLT license.  
-=======
 *   [Risk Analysis Asset](examples/risk-analysis-asset) - Deploying Reliability Risk analysis tool on Cloud Run. 
->>>>>>> cff88945
 *   [Spanner Interleave Subquery](examples/spanner-interleave-subquery) -
     Example code to benchmark Cloud Spanner's subqueries for interleaved tables.
 *   [Spanner Change Stream to BigQuery using Dataflow](examples/spanner-changestreams-bigquery) - 
