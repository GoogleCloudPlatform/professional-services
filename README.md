--- conflicted
+++ resolved
@@ -377,15 +377,12 @@
 *   [Cloud Composer Backup and Recovery](tools/cloud-composer-backup-restore) - A
     command line tool for applying backup and recovery operations on Cloud
     Composer Airflow environments.
-<<<<<<< HEAD
 *   [Cloud Composer Migration Complexity Assessment](tools/cloud-composer-migration-complexity-assessment) - An Airflow DAG that uses a variety
     of tools to analyze a Cloud Composer 1 environment, determine a work estimate, and
     accelerate the conversion of airflow 1 dags to airflow 2 dags.
-=======
 *   [Cloud Composer Migration Terraform Generator](tools/cloud-composer-migration-terraform-generator) - Analyzes an existing Cloud Composer 1
     / Airflow 1 environment and generates terraform. Configures new Cloud Composer 2
     environment to meet your workload demands.
->>>>>>> d24de021
 *   [CUD Prioritized Attribution](tools/cuds-prioritized-attribution) - A tool
     that allows GCP customers who purchased Committed Use Discounts (CUDs) to
     prioritize a specific scope (e.g. project or folder) to attribute CUDs first
