--- conflicted
+++ resolved
@@ -68,12 +68,8 @@
 
 * [Agile Machine Learning API](tools/agile-machine-learning-api) - A web application which provides the ability to train and deploy ML models on Google Cloud Machine Learning Engine, and visualize the predicted results using LIME through simple post request.
 * [Apache Beam Client Throttling](tools/apachebeam-throttling) - A library that can be used to limit the number of requests from an Apache Beam pipeline to an external service. It buffers requests to not overload the external service and activates client-side throttling when the service starts rejecting requests due to out of quota errors.
-<<<<<<< HEAD
 * [API Key Rotation Checker](tools/api-key-rotation) - A tool that checks your GCP organization for API keys and compares them to a customizable rotation period. Regularly rotating API keys is a Google and industry standard recommended best practice.
 * [AssetInventory](tools/asset-inventory) - Import Cloud Asset Inventory resourcs into BigQuery.
-=======
-* [AssetInventory](tools/asset-inventory) - Import Cloud Asset Inventory resources into BigQuery.
->>>>>>> 5d6bb11f
 * [Ansible Module for Anthos on Bare Metal](tools/anthosbm-ansible-module) - Ansible module for installation of Anthos on Bare Metal
 * [BigQuery Discount Per-Project Attribution](tools/kunskap) - A tool that automates the generation of a BigQuery table that uses existing exported billing data, by attributing both CUD and SUD charges on a per-project basis.
 * [BigQuery Query Plan Exporter](tools/bigquery-query-plan-exporter) - Command line utility for exporting BigQuery query plans in a given date range.
