# Professional Services

Common solutions and tools developed by Google Cloud's Professional Services
team.

## Disclaimer

This repository and its contents are not an officially supported Google product.

## License

All solutions within this repository are provided under the
[Apache 2.0](https://www.apache.org/licenses/LICENSE-2.0) license. Please see
the [LICENSE](/LICENSE) file for more detailed terms and conditions.

[![Open in Cloud Shell](http://gstatic.com/cloudssh/images/open-btn.svg)](https://console.cloud.google.com/cloudshell/editor?cloudshell_git_repo=https%3A%2F%2Fgithub.com%2FGoogleCloudPlatform%2Fprofessional-services.git)

## Examples
<<<<<<< HEAD
The examples folder contains example solutions across a variety of Google Cloud Platform products. Use these solutions as a reference for your own or extend them to fit your particular use case.

* [Anthos Service Mesh Multi-Cluster](examples/anthos-service-mesh-multicluster) - Solution to federate two private GKE clusters using Anthos Service Mesh.
* [Anthos CICD with Gitlab](examples/anthos-cicd-with-gitlab) - A step-by-step guide to create an example CI/CD solution using Anthos and Gitlab.
* [Audio Content Profiling](examples/ml-audio-content-profiling) - A tool that builds a pipeline to scale the process of moderating audio files for inappropriate content using machine learning APIs.
* [Cloud Audit Log Samples](examples/audit-log-examples/) - A sample collection of Audit Logs for Users and Customers to better the structure, contents, and values contained in various log events.
* [BigQuery Audit Log Dashboard](examples/bigquery-audit-log) - Solution to help audit BigQuery usage using Data Studio for visualization and a sample SQL script to query the back-end data source consisting of audit logs.
* [BigQuery Audit Log Anomaly Detection](examples/bigquery-auditlog-anomaly-detection) - Sample of using BigQuery audit logs for automated anomaly detection and outlier analysis. Generates user friendly graphs for quick bq environment analysis.
* [BigQuery Automated Email Exports](examples/bq-email-exports) - Serverless solution to automate the sending of BigQuery export results via email on a scheduled interval. The email will contain a link to a signed or unsigned URL, allowing the recipient to view query results as a JSON, CSV, or Avro file.
* [BigQuery Billing Dashboard](examples/bigquery-billing-dashboard) - Solution to help displaying billing info using Data Studio for visualization and a sample SQL script to query the back-end billing export table in BigQuery.
* [BigQuery Cross Project Slot Monitoring](examples/bigquery-cross-project-slot-monitoring) - Solution to help monitoring slot utilization across multiple projects, while breaking down allocation per project.
* [BigQuery Group Sync For Row Level Access](examples/bigquery-row-access-groups) - Sample code to synchronize group membership from G Suite/Cloud Identity into BigQuery and join that with your data to control access at row level.
* [BigQuery Table Access Pattern Analysis](examples/bigquery-table-access-pattern-analysis) - Sample code to analyse data pipeline optimisation points, by pinpointing suboptimal pipeline scheduling between tables in a data warehouse ELT job.
* [BigQuery Pipeline Utility](tools/bqpipeline)  - Python utility class for defining data pipelines in BigQuery.
* [BigQuery to XML Export](tools/bigquery-to-xml) - Python tool that takes a BigQuery query and returns the output as an XML string.
* [Bigtable Dataflow Cryptocurrencies Exchange RealTime Example](examples/cryptorealtime) - Apache Beam example that reads from the Crypto Exchanges WebSocket API as Google Cloud Dataflow pipeline and saves the feed in Google Cloud Bigtable. Real time visualization and query examples from GCP Bigtable running on Flask server are included.
* [Bigtable Dataflow Update Table Key Pipeline](examples/bigtable-change-key) - Dataflow pipeline with an example of how to update the key of an existing table. It works with any table, regardless the schema. It shows how to update your key for a table with existing data, to try out different alternatives to improve performance.
* [BigQuery Automated Schema Management](tools/bqman) - Command-line utility for automated provisioning and management of BigQuery datasets and tables.
* [Cloud Composer Examples](examples/cloud-composer-examples) - Examples of using Cloud Composer, GCP's managed Apache Airflow service.
* [Cloud Composer CI/CD](examples/cloud-composer-cicd) - Examples of using Cloud Build to deploy airflow DAGs to Cloud Composer.
* [Cloud Data Fusion Functions and Plugins](examples/cloud-datafusion-functions-plugins) - Examples of Cloud Data Fusion Functions and Plugins.
* [Cloud Function VM Delete Event Handler Example](examples/gcf-pubsub-vm-delete-event-handler) - Solution to automatically delete A records in Cloud DNS when a VM is deleted.  This solution implements a [Google Cloud Function][gcf] [Background Function][gcf-bg] triggered on `compute.instances.delete` events published through [Stackdriver Logs Export][logs-export].
* [Cloud SQL Custom Metric](examples/cloud-sql-custom-metric) - An example of creating a Stackdriver custom metric monitoring Cloud SQL Private Services IP consumption.
* [Cloud Support API](examples/cloud-support) - Sample code using Cloud Support API
* [CloudML Bank Marketing](examples/cloudml-bank-marketing) - Notebook for creating a classification model for marketing using CloudML.
* [CloudML Bee Health Detection](examples/cloudml-bee-health-detection) - Detect if a bee is unhealthy based on an image of it and its subspecies.
* [CloudML Churn Prediction](examples/cloudml-churn-prediction) - Predict users' propensity to churn using Survival Analysis.
* [CloudML Customer Support and Complaint Handling](examples/cloudml-support-routing) - BigQuery + AutoML pipeline classifying customer complaints based on expected resolution; adaptable to other support communications use cases.
* [CloudML Deep Collaborative Filtering](examples/cloudml-collaborative-filtering) - Recommend songs given either a user or song.
* [CloudML Energy Price Forecasting](examples/cloudml-energy-price-forecasting) - Predicting the future energy price based on historical price and weather.
* [CloudML Fraud Detection](examples/cloudml-fraud-detection) - Fraud detection model for credit-cards transactions.
* [CloudML Sentiment Analysis](examples/cloudml-sentiment-analysis) - Sentiment analysis for movie reviews using TensorFlow `RNNEstimator`.
* [CloudML Scikit-learn Pipeline](examples/cloudml-sklearn-pipeline) - This is a example for building a scikit-learn-based machine learning pipeline trainer that can be run on AI Platform. The pipeline can be trained locally or remotely on AI platform. The trained model can be further deployed on AI platform to serve online traffic.
* [CloudML TensorFlow Profiling](examples/tensorflow-profiling-examples) - TensorFlow profiling examples for training models with CloudML
* [Cost Optimization DataStudio Dashboard](examples/cost-optimization-dashboard) - SQL scripts to help build Cost Optimization DataStudio Dashboard.
* [Data Generator](examples/dataflow-data-generator) - Generate random data with a custom schema at scale for integration tests or demos.
* [Dataflow BigQuery Transpose Example](examples/dataflow-bigquery-transpose) - An example pipeline to transpose/pivot/rotate a BigQuery table.
* [Dataflow Elasticsearch Indexer](examples/dataflow-elasticsearch-indexer) - An example pipeline that demonstrates the process of reading JSON documents from Cloud Pub/Sub, enhancing the document using metadata stored in Cloud Bigtable and indexing those documents into [Elasticsearch](https://www.elastic.co/).
* [Dataflow Python Examples](examples/dataflow-python-examples) - Various ETL examples using the Dataflow Python SDK.
* [Dataflow Scala Example: Kafka2Avro](examples/dataflow-scala-kafka2avro) - Example to read objects from Kafka, and persist them encoded in Avro in Google Cloud Storage, using Dataflow with SCIO.
* [Dataflow Streaming Benchmark](examples/dataflow-streaming-benchmark) - Utility to publish randomized fake JSON messages to a Cloud Pub/Sub topic at a configured QPS.
* [Dataflow DLP Hashpipeline](examples/dataflow-dlp-hash-pipeline) - Match DLP Social Security Number findings against a hashed dictionary in Firestore. Use Secret Manager for the hash key.
* [Dataflow Template Pipelines](https://github.com/GoogleCloudPlatform/DataflowTemplates) - Pre-implemented Dataflow template pipelines for solving common data tasks on Google Cloud Platform.
* [Dataflow Production Ready](examples/dataflow-production-ready) - Reference implementation for best practices around Beam, pipeline structuring, testing and continuous deployment.
* [Dataflow XML to BigQuery](examples/dataflow-xmlio-to-bq) - Example of loading XML data into BigQuery with DataFlow via XMLIO.
* [Dataproc GCS Connector](examples/dataproc-gcs-connector) - Install and test unreleased features on the GCS Connector for Dataproc.
* [Dataproc Persistent History Server for Ephemeral Clusters](examples/dataproc-persistent-history-server) - Example of writing logs from an ephemeral cluster to GCS and using a separate single node cluster to look at Spark and YARN History UIs.
* [dbt-on-cloud-composer](examples/dbt-on-cloud-composer) - Example of using dbt to manage BigQuery data pipelines, utilizing Cloud Composer to run and schedule the dbt runs.
* [Data Format Description Language (DFDL) Processesor with Firestore and Pubsub](examples/dfdl-firestore-pubsub-example) - Example to process a binary using DFDL definition and Daffodil libraries. The DFDL definition is stored in firestore, the request to process is done through a pubsub subcription and the output is published is a JSON format in a Pubsub topic.
* [Data Format Description Language (DFDL) Processesor with Bigtable and Pubsub](examples/dfdl-bigtable-pubsub-example) - Example to process a binary using DFDL definition and Daffodil libraries. The DFDL definition is stored in bigtable, the request to process is done through a pubsub subcription and the output is published is a JSON format in a Pubsub topic.
* [Dialogflow Webhook Example](examples/dialogflow-webhook-example) - Webhook example for dialogflow in Python.
* [Dialogflow CX Private Webhook Example](examples/dialogflowcx-private-webhook-example) - Webhook example for Dialogflow CX in Python.
* [Dialogflow Entities Creation and Update](examples/dialogflow-entities-example) - Creation and update of entities for Dialogflow in Python.
* [DLP API Examples](examples/dlp) - Examples of the DLP API usage.
* [GCE Access to Google AdminSDK](examples/gce-to-adminsdk) - Example to help manage access to Google's AdminSDK using GCE's service account identity
* [GCS to BQ using serverless services](examples/gcs-to-bq-serverless-services) - Example to ingest GCS to BigQuery using serverless services such as Cloud Function, Pub/Sub and Serverless Spark.
* [Grpc Server connected to Spanner Database](examples/grpc_spanner_example) - Basic example of a Grpc server that is connected to a Spanner database.
* [Grpc Server connected to Redis](examples/grpc_redis_example) - Basic example of a Grpc server that is connected to Redis.
* [Home Appliance Status Monitoring from Smart Power Readings](examples/e2e-home-appliance-status-monitoring) - An end-to-end demo system featuring a suite of Google Cloud Platform products such as IoT Core, ML Engine, BigQuery, etc.
* [IAP User Profile](examples/iap-user-profile) - An example to retrieve user profile from an IAP-enabled GAE application.
* [IoT Nirvana](examples/iot-nirvana) - An end-to-end Internet of Things architecture running on Google Cloud Platform.
* [MongoDB DLP hybrid inspection](examples/mongodb-hybrid-dlp) - Use Sensitive Data Protection's Data Loss Prevention to scan MongoDB data in near real-time.
* [Kubeflow Pipelines Sentiment Analysis](examples/kubeflow-pipelines-sentiment-analysis) - Create a Kubeflow Pipelines component and pipelines to analyze sentiment for New York Times front page headlines using Cloud Dataflow (Apache Beam Java) and Cloud Natural Language API.
* [Kubeflow Fairing Example](examples/kubeflow-fairing-example) - Provided three notebooks to demonstrate the usage of Kubeflow Faring to train machine learning jobs (Scikit-Learn, XGBoost, Tensorflow) locally or in the Cloud (AI platform training or Kubeflow cluster).
* [Python CI/CD with Cloud Builder and CSR](examples/python-cicd-with-cloudbuilder) - Example that uses Cloud Builder and Cloud Source Repositories to automate testing and linting.
* [Pub/Sub Client Batching Example](examples/pubsub-publish-avro-example) - Batching in Pub/Sub's Java client API.
* [QAOA](examples/qaoa) - Examples of parsing a max-SAT problem in a proprietary format.
* [Redis Cluster on GKE Example](examples/redis-cluster-gke) - Deploying Redis cluster on GKE.
* [Spanner Interleave Subquery](examples/spanner-interleave-subquery) - Example code to benchmark Cloud Spanner's subqueries for interleaved tables.
* [Spinnaker](examples/spinnaker) - Example pipelines for a Canary / Production deployment process.
* [TensorFlow Serving on GKE and Load Testing](examples/tf-load-testing) - Examples how to implement Tensorflow model inference on GKE and to perform a load testing of such solution.
* [TensorFlow Unit Testing](examples/tensorflow-unit-testing) - Examples how to write unit tests for TensorFlow ML models.
* [Terraform Internal HTTP Load Balancer](examples/terraform-ilb) - Terraform example showing how to deploy an internal HTTP load balancer.
* [Uploading files directly to Google Cloud Storage by using Signed URL](examples/direct-upload-to-gcs) - Example architecture to enable uploading files directly to GCS by using [Signed URL](https://cloud.google.com/storage/docs/access-control/signed-urls).
* [Vertex AI MLOps Pipeline](examples/vertex_pipeline) - Demonstrates end-to-end MLOps process using Vertex AI platform and Smart Analytics technology capabilities.
=======

The examples folder contains example solutions across a variety of Google Cloud
Platform products. Use these solutions as a reference for your own or extend
them to fit your particular use case.

*   [Anthos Service Mesh Multi-Cluster](examples/anthos-service-mesh-multicluster) -
    Solution to federate two private GKE clusters using Anthos Service Mesh.
*   [Anthos CICD with Gitlab](examples/anthos-cicd-with-gitlab) - A step-by-step
    guide to create an example CI/CD solution using Anthos and Gitlab.
*   [Audio Content Profiling](examples/ml-audio-content-profiling) - A tool that
    builds a pipeline to scale the process of moderating audio files for
    inappropriate content using machine learning APIs.
*   [Bigdata generator](tools/bigdata-generator/) - 
    Solution that generates large amounts of data for stress-testing bigdata solutions (e.g BigQuery). 
    For each of the fields you want to generate, you can specify rules for generating their values. The generated data can stored in BigQuery or GCS (Avro, CSV).
*   [BigQuery Analyze Realtime Reddit Data](examples/bigquery-analyze-realtime-reddit-data/) - 
    Solution to deploy a ([reddit](https://www.reddit.com)) social media data collection
    architecture on Google Cloud Platform.  Analyzes reddit comments in realtime and
    provides free natural-language processing / sentiment.
*   [BigQuery Audit Log Dashboard](examples/bigquery-audit-log) - Solution to
    help audit BigQuery usage using Data Studio for visualization and a sample
    SQL script to query the back-end data source consisting of audit logs.
*   [BigQuery Audit Log Anomaly Detection](examples/bigquery-auditlog-anomaly-detection) -
    Sample of using BigQuery audit logs for automated anomaly detection and
    outlier analysis. Generates user friendly graphs for quick bq environment
    analysis.
*   [BigQuery Automated Email Exports](examples/bq-email-exports) - Serverless
    solution to automate the sending of BigQuery export results via email on a
    scheduled interval. The email will contain a link to a signed or unsigned
    URL, allowing the recipient to view query results as a JSON, CSV, or Avro
    file.
*   [BigQuery Automated Schema Management](tools/bqman) - Command-line utility
    for automated provisioning and management of BigQuery datasets and tables.
*   [BigQuery Billing Dashboard](examples/bigquery-billing-dashboard) - Solution
    to help displaying billing info using Data Studio for visualization and a
    sample SQL script to query the back-end billing export table in BigQuery.
*   [BigQuery Cross Project Slot Monitoring](examples/bigquery-cross-project-slot-monitoring) -
    Solution to help monitoring slot utilization across multiple projects, while
    breaking down allocation per project.
*   [BigQuery Data Consolidator](tools/bigquery-data-consolidator) - Solution to
    consolidate data within an organization from multiple projects into one target
    Dataset/Table where all Source tables are of same schema (like Billing Exports!); specifically
    useful for data consolidation and further reporting in Cloud FinOps engagements.
*   [BigQuery DDL Validator](examples/bigquery-ddl-validator) -
    A utility that will read the Legacy DDL and compare it against the previously extracted DDL and 
    produce an output with the name of the objects where the DDL is no longer matching.
*   [BigQuery Group Sync For Row Level Access](examples/bigquery-row-access-groups) -
    Sample code to synchronize group membership from G Suite/Cloud Identity into
    BigQuery and join that with your data to control access at row level.
*   [BigQuery Long Running Optimization Utility](examples/bigquery-long-running-optimizer) -
    A utility that reads the entire SQL and provides a list of suggestions that would help to optimize the query and avoid the long running issues.
*   [BigQuery Oracle DDL Migration Utility](examples/bigquery-oracle-ddl-migration-utility) - 
    Oracle DDL Migration Utility to migrate the tables schema (DDL) from Oracle DB to BigQuery.
    The utility leverages BigQuery Translation API and offers additional features
    such as adding partitioning, clustering, metadata columns and prefixes to table names.
*   [BigQuery Pipeline Utility](tools/bqpipeline) - Python utility class for
    defining data pipelines in BigQuery.
*   [BigQuery Remote Function](examples/bq-remote-function) - It allows user to implement custom
    services or libraries in languages other than SQL or Javascript which are not part of UDFs.
    The utility contains sample string format Java code to deploy cloud run gen2 instance and invoke 
    the service from BigQuery using remote function.
*   [BigQuery Amazon S3 Migration Tool](tools/bigquery-s3tobq) - Bigquery Migration Tool to transfer data
    from files in Amazon S3 to BigQuery Tables based on configuration provided.
*   [BigQuery Snowflake TabRle Migration Tool](examples/bigquery-snowflake-tables-migration-utility) -
    BigQuery Snowflake Table Migration Tool helps to migrate the table DDL's from Snowflake to BigQuery.
    The utility leverages BigQuery Translation API and offers additional features
    such as adding partitioning, clustering, metadata columns and prefixes to table names.
*   [BigQuery Table Access Pattern Analysis](examples/bigquery-table-access-pattern-analysis) -
    Sample code to analyse data pipeline optimisation points, by pinpointing
    suboptimal pipeline scheduling between tables in a data warehouse ELT job.
*   [BigQuery Tink Toolkit](tools/bigquery-tink-toolkit) - Python utility class
    for working with Tink-based cryptography in on-prem or GCP systems in a way
    that is interoperable with BigQuery's field-level encryption. Includes a
    sample PySpark job and a script for generating and uploading KMS-encrypted
    Tink keysets to BigQuery.
*   [BigQuery to XML Export](tools/bigquery-to-xml) - Python tool that takes a
    BigQuery query and returns the output as an XML string.
*   [BigQuery Translation Validator](examples/bigquery-translation-validator-utility) - A python utility to compare 2 SQL Files and  point basic differences like column names,
    table names, joins, function names, is-Null and query syntax.
*   [BigQuery Generic DDL Migration Utility](examples/bigquery-generic-ddl-migration-utility) - 
    Generic DDL Migration Utility to migrate the tables schema (DDL) from Database(Oracle, Snowflake, MSSQL, Vertica, Neteeza) DB to BigQuery.
    The utility leverages BigQuery Translation API and offers additional features
    such as adding partitioning, clustering, metadata columns and prefixes to table names.
*   [Bigtable Dataflow Cryptocurrencies Exchange RealTime Example](examples/cryptorealtime) -
    Apache Beam example that reads from the Crypto Exchanges WebSocket API as
    Google Cloud Dataflow pipeline and saves the feed in Google Cloud Bigtable.
    Real time visualization and query examples from GCP Bigtable running on
    Flask server are included.
*   [Bigtable Dataflow Update Table Key Pipeline](examples/bigtable-change-key) -
    Dataflow pipeline with an example of how to update the key of an existing
    table. It works with any table, regardless the schema. It shows how to
    update your key for a table with existing data, to try out different
    alternatives to improve performance.
*   [Carbon Footprint Reporting](examples/carbon-foortprint-dashboard) - Example of 
    using the prebuilt Data studio & Looker template for analysing GCP Carbon Footprint Estimates.
*   [Cloud Audit Log Samples](examples/audit-log-examples/) - A sample
    collection of Audit Logs for Users and Customers to better the structure,
    contents, and values contained in various log events.
*   [Cloud Build Application CICD Examples](examples/cloudbuild-application-cicd) - 
    Cloud Build CI/CD Examples for Applications like containerization &
    deployment to Cloud Run.
*   [Cloud Build with Proxy Running in Background](examples/cloudbuild-with-tcp-proxy) -
    Examples of cloudbuild with docker-compose running tcp proxy in the
    background for all build steps.
*   [Cloud Composer CI/CD](examples/cloud-composer-cicd) - Examples of using
    Cloud Build to deploy airflow DAGs to Cloud Composer.
*   [Cloud Composer Deployment in Shared VPC](examples/composer-shared-vpc) -
    Terraform code to deploy cloud composer in shared VPC environment.
*   [Cloud Composer Dependency Management](examples/cloud-composer-dependency-management-example) - Example of
    Cloud Composer Dependency Management designed to orchestrate complex task dependencies within Apache Airflow which addresses the challenge of managing parent-child DAG relationships across varying temporal frequencies (yearly, monthly, weekly etc)
*   [Cloud Composer Examples](examples/cloud-composer-examples) - Examples of
    using Cloud Composer, GCP's managed Apache Airflow service.
*   [Cloud Data Fusion Functions and Plugins](examples/cloud-datafusion-functions-plugins) -
    Examples of Cloud Data Fusion Functions and Plugins.
*   [Cloud DNS load balancing](examples/cloud-dns-load-balancing) - Multi-region HA setup for GCE VMs and Cloud Run based applications utilizing Cloud DNS load balancing and multiple Google Cloud load balancer types.
*   [Cloud DNS public zone monitoring](examples/cloud-dns-public-zone-dashboard) - Visualizing Cloud DNS public zone query data using log-based metrics and Cloud Monitoring.
*   [Cloud Function Act As](examples/cloud-function-act-as) - Example of
    executing a Cloud Function on behalf and with IAM permissions of the GitHub
    Workload Identity caller.
*   [Cloud Function VM Delete Event Handler Example](examples/gcf-pubsub-vm-delete-event-handler) -
    Solution to automatically delete A records in Cloud DNS when a VM is
    deleted. This solution implements a [Google Cloud Function][gcf]
    [Background Function][gcf-bg] triggered on `compute.instances.delete` events
    published through [Stackdriver Logs Export][logs-export].
*   [Certificate Authority Service Hierarchy](examples/certificate-authority-service-hierarchy) - Root and Subordinate Certificate Authority Service CA Pools and CAs with examples for domain ownership validation and sample load test script.
*   [Cloud Run to BQ](examples/cloudrun-to-bq) - Solution to accept events/data
    on HTTP REST Endpoint and insert into BQ.
*   [Cloud SQL Custom Metric](examples/cloud-sql-custom-metric) - An example of
    creating a Stackdriver custom metric monitoring Cloud SQL Private Services
    IP consumption.
*   [Cloud Support API](examples/cloud-support) - Sample code using Cloud
    Support API
*   [CloudML Bank Marketing](examples/cloudml-bank-marketing) - Notebook for
    creating a classification model for marketing using CloudML.
*   [CloudML Bee Health Detection](examples/cloudml-bee-health-detection) -
    Detect if a bee is unhealthy based on an image of it and its subspecies.
*   [CloudML Churn Prediction](examples/cloudml-churn-prediction) - Predict
    users' propensity to churn using Survival Analysis.
*   [CloudML Customer Support and Complaint Handling](examples/cloudml-support-routing) -
    BigQuery + AutoML pipeline classifying customer complaints based on expected
    resolution; adaptable to other support communications use cases.
*   [CloudML Deep Collaborative Filtering](examples/cloudml-collaborative-filtering) -
    Recommend songs given either a user or song.
*   [CloudML Energy Price Forecasting](examples/cloudml-energy-price-forecasting) -
    Predicting the future energy price based on historical price and weather.
*   [CloudML Fraud Detection](examples/cloudml-fraud-detection) - Fraud
    detection model for credit-cards transactions.
*   [CloudML Scikit-learn Pipeline](examples/cloudml-sklearn-pipeline) - This is
    a example for building a scikit-learn-based machine learning pipeline
    trainer that can be run on AI Platform. The pipeline can be trained locally
    or remotely on AI platform. The trained model can be further deployed on AI
    platform to serve online traffic.
*   [CloudML Sentiment Analysis](examples/cloudml-sentiment-analysis) -
    Sentiment analysis for movie reviews using TensorFlow `RNNEstimator`.
*   [CloudML TensorFlow Profiling](examples/tensorflow-profiling-examples) -
    TensorFlow profiling examples for training models with CloudML
*   [Data Generator](examples/dataflow-data-generator) - Generate random data
    with a custom schema at scale for integration tests or demos.
*   [Dataflow BigQuery Transpose Example](examples/dataflow-bigquery-transpose) -
    An example pipeline to transpose/pivot/rotate a BigQuery table.
*   [Dataflow Custom Templates Example](examples/dataflow-custom-templates) - An
    example that demonstrates how to build custom Dataflow templates.
*   [Dataflow Elasticsearch Indexer](examples/dataflow-elasticsearch-indexer) -
    An example pipeline that demonstrates the process of reading JSON documents
    from Cloud Pub/Sub, enhancing the document using metadata stored in Cloud
    Bigtable and indexing those documents into
    [Elasticsearch](https://www.elastic.co/).
*   [Dataflow BigQuery to AlloyDB](examples/dataflow-bigquery-to-alloydb/) -
    Example that shows how to move data from BigQuery to an AlloyDB table using Dataflow.
*   [Dataflow Flex Template in Restricted Networking Env](examples/dataflow-flex-python/) -
    Example implements a python flex template which can be run in an environment
    where workers can not download python packages due to egress traffic restrictions.
*   [Dataflow Python Examples](examples/dataflow-python-examples) - Various ETL
    examples using the Dataflow Python SDK.
*   [Dataflow Scala Example: Kafka2Avro](examples/dataflow-scala-kafka2avro) -
    Example to read objects from Kafka, and persist them encoded in Avro in
    Google Cloud Storage, using Dataflow with SCIO.
*   [Dataflow Streaming Benchmark](examples/dataflow-streaming-benchmark) -
    Utility to publish randomized fake JSON messages to a Cloud Pub/Sub topic at
    a configured QPS.
*   [Dataflow Streaming Schema Changes Handler](examples/dataflow-streaming-schema-handler) -
    Dataflow example to handle schema changes using schema enforcement and DLT
    approach
*   [Dataflow Streaming XML to GCS](examples/dataflow-xml-pubsub-to-gcs) -
    Dataflow example to handle streaming of xml encoded messages and write them to Google Cloud Storage
*   [Dataflow DLP Hashpipeline](examples/dataflow-dlp-hash-pipeline) - Match DLP
    Social Security Number findings against a hashed dictionary in Firestore.
    Use Secret Manager for the hash key.
*   [Dataflow Template Pipelines](https://github.com/GoogleCloudPlatform/DataflowTemplates) -
    Pre-implemented Dataflow template pipelines for solving common data tasks on
    Google Cloud Platform.
*   [Dataflow Production Ready](examples/dataflow-production-ready) - Reference
    implementation for best practices around Beam, pipeline structuring, testing
    and continuous deployment.
*   [Dataflow XML to BigQuery](examples/dataflow-xmlio-to-bq) - Example of
    loading XML data into BigQuery with DataFlow via XMLIO.
*   [Dataproc GCS Connector](examples/dataproc-gcs-connector) - Install and test
    unreleased features on the GCS Connector for Dataproc.
*   [Dataproc Job Optimization Guide](examples/dataproc-job-optimization-guide) - Step-by-step
    guide for optimizing a sample Dataproc Job.
*   [Dataproc Persistent History Server for Ephemeral Clusters](examples/dataproc-persistent-history-server) -
    Example of writing logs from an ephemeral cluster to GCS and using a
    separate single node cluster to look at Spark and YARN History UIs.
*   [Dataproc Lifecycle Management via Composer](examples/dataproc-lifecycle-via-composer) - Ephemeral Dataproc lifecycle management and resources optimization via Composer, Terraform template to deploy Composer and additional reqs, Dynamically generated DAGs from jobs config files.
*   [Dataproc Running Notebooks](examples/dataproc-running-notebooks) - Orchestrating the workflow of running Jupyter Notebooks on a Dataproc cluser via PySpark job
*   [dbt-on-cloud-composer](examples/dbt-on-cloud-composer) - Example of using
    dbt to manage BigQuery data pipelines, utilizing Cloud Composer to run and
    schedule the dbt runs.
*   [Data Format Description Language (DFDL) Processesor with Firestore and
    Pubsub](examples/dfdl-firestore-pubsub-example) - Example to process a
    binary using DFDL definition and Daffodil libraries. The DFDL definition is
    stored in firestore, the request to process is done through a pubsub
    subcription and the output is published is a JSON format in a Pubsub topic.
*   [Data Format Description Language (DFDL) Processesor with Bigtable and
    Pubsub](examples/dfdl-bigtable-pubsub-example) - Example to process a binary
    using DFDL definition and Daffodil libraries. The DFDL definition is stored
    in bigtable, the request to process is done through a pubsub subcription and
    the output is published is a JSON format in a Pubsub topic.
*   [Dialogflow Webhook Example](examples/dialogflow-webhook-example) - Webhook
    example for dialogflow in Python.
*   [Dialogflow CX Private Webhook Example](examples/dialogflowcx-private-webhook-example) -
    Webhook example for Dialogflow CX in Python.
*   [Dialogflow Middleware Example](examples/ccai-dialogflow-middleware) -
    Dialogflow middleware example in Java.
*   [Dialogflow Entities Creation and Update](examples/dialogflow-entities-example) -
    Creation and update of entities for Dialogflow in Python.
*   [DLP API Examples](examples/dlp) - Examples of the DLP API usage.
*   [Ephemeral Projects](examples/ephemeral-projects) - Creating short lived gcp projects for sandbox purposes.
*   [GCE Access to Google AdminSDK](examples/gce-to-adminsdk) - Example to help
    manage access to Google's AdminSDK using GCE's service account identity
*   [GCS Client Side Encryption via Sidecar](examples/gcs-client-encrypt/) - Example to show how to implement GCS client side encyrption via a sidecar
*   [GCS Hive External Table File Optimization](examples/gcs-hive-external-table-file-optimization) - 
    Example solution to showcase impact of file count, file size, and file
    type on Hive external tables and query speeds.
*   [GCS to BQ using serverless services](examples/gcs-to-bq-serverless-services) -
    Example to ingest GCS to BigQuery using serverless services such as Cloud
    Function, Pub/Sub and Serverless Spark.
*   [GDCE Terraform Example](examples/gdce-terraform-example) - Example for provisioning GDCE
    resources using terraform.
*   [GKE HA setup using spot VMs](examples/gke-ha-setup-using-spot-vms/) -
    Example for running an application with high availability requirements on
    GKE spot nodes using on-demand nodes as fallback
*   [Grpc Server connected to Spanner Database](examples/grpc_spanner_example) -
    Basic example of a Grpc server that is connected to a Spanner database.
*   [Grpc Server connected to Redis](examples/grpc_redis_example) - Basic
    example of a Grpc server that is connected to Redis.
*   [Gitlab KAS agent for GKE](examples/gitlab-kas-gke) - Terraform solution for          deploying a Gitlab KAS agent for synchronizing container deployments from Gitlab repos into a GKE cluster
*   [Home Appliance Status Monitoring from Smart Power Readings](examples/e2e-home-appliance-status-monitoring) -
    An end-to-end demo system featuring a suite of Google Cloud Platform
    products such as IoT Core, ML Engine, BigQuery, etc.
*   [IAP User Profile](examples/iap-user-profile) - An example to retrieve user
    profile from an IAP-enabled GAE application.
*   [IoT Nirvana](examples/iot-nirvana) - An end-to-end Internet of Things
    architecture running on Google Cloud Platform.
*   [Kubeflow Pipelines Sentiment Analysis](examples/kubeflow-pipelines-sentiment-analysis) -
    Create a Kubeflow Pipelines component and pipelines to analyze sentiment for
    New York Times front page headlines using Cloud Dataflow (Apache Beam Java)
    and Cloud Natural Language API.
*   [Kubeflow Fairing Example](examples/kubeflow-fairing-example) - Provided
    three notebooks to demonstrate the usage of Kubeflow Faring to train machine
    learning jobs (Scikit-Learn, XGBoost, Tensorflow) locally or in the Cloud
    (AI platform training or Kubeflow cluster).
*   [Left-Shift Validation Pre-Commit Hook](examples/left-shift-validation-pre-commit-hook/) -
    An example that uses a set of Bash scripts to set up a pre-commit hook that
    validates Kubernetes resources with Gatekeeper constraints and constraint
    templates from your choice of sources.
*   [LookerStudio Cost Optimization Dashboard](examples/cost-optimization-dashboard) -
    SQL scripts to help build Cost Optimization LookerStudio Dashboard.
*   [Personal Workbench Notebooks Deployer](examples/personal-workbench-notebooks-deployer) - Terraform sample modules to provision Dataproc Hub using personal auth clusters, and workbench managed notebooks for individual analytical users.
*   [Project factory with Terragrunt](examples/terragrunt-project-factory-gcp/) -
    This implements a `State-Scalable` project factory pattern for creating Google Cloud Platform projects using Terragrunt and public Terraform modules
*   [Python CI/CD with Cloud Builder and CSR](examples/python-cicd-with-cloudbuilder) -
    Example that uses Cloud Builder and Cloud Source Repositories to automate
    testing and linting.
*   [Pub/Sub Client Batching Example](examples/pubsub-publish-avro-example) -
    Batching in Pub/Sub's Java client API.
*   [QAOA](examples/qaoa) - Examples of parsing a max-SAT problem in a
    proprietary format, for Quantum Approximate Optimization Algorithm (QAOA)
*   [Redis Cluster on GKE Example](examples/redis-cluster-gke) - Deploying Redis
    cluster on GKE.
*   [Risk Analysis Asset](examples/risk-analysis-asset) - Deploying Reliability Risk analysis tool on Cloud Run. 
*   [Spanner Interleave Subquery](examples/spanner-interleave-subquery) -
    Example code to benchmark Cloud Spanner's subqueries for interleaved tables.
*   [Spanner Change Stream to BigQuery using Dataflow](examples/spanner-changestreams-bigquery) - 
    Terraform code to deploy Spanner change stream and publish changes to BigQuery using Dataflow Streaming Job.
*   [Spinnaker](examples/spinnaker) - Example pipelines for a Canary /
    Production deployment process.
*   [STS Metrics from STS Notification](examples/sts-metrics) - Example code to 
    generate custom metrics from STS notification.
*   [TensorFlow Serving on GKE and Load Testing](examples/tf-load-testing) -
    Examples how to implement Tensorflow model inference on GKE and to perform a
    load testing of such solution.
*   [TensorFlow Unit Testing](examples/tensorflow-unit-testing) - Examples how
    to write unit tests for TensorFlow ML models.
*   [Terraform Internal HTTP Load Balancer](examples/terraform-ilb) - Terraform
    example showing how to deploy an internal HTTP load balancer.
*   [Terraform NetApp CVS](examples/tf-netapp-cvs) - This example shows how to deploy NetApp CVS volumes using
    terraform.
*   [Terraform Resource Change Policy Library](examples/terraform-resource-change-policy-library) -
    Contains a library of policies written in the
    [OPA Constraint Framework](https://github.com/open-policy-agent/frameworks/blob/master/constraint/README.md)
    format to be used by `gcloud beta terraform vet` to validate Terraform resource
    changes in a CI/CD pipeline.
*   [Uploading files directly to Google Cloud Storage by using Signed URL](examples/direct-upload-to-gcs) -
    Example architecture to enable uploading files directly to GCS by using
    [Signed URL](https://cloud.google.com/storage/docs/access-control/signed-urls).
*   [TSOP object transfer Log prosessor](examples/tsop-log-processor/) - This example shows
    how to log object transfer logs by TSOP to Cloud Logging.
*   [GCS CSV files to BigQuery](https://github.com/GoogleCloudPlatform/DataflowTemplates/blob/main/v1/README_GCS_CSV_to_BigQuery.md) - This example shows how to load files in CSV format stored in GCS to load to BigQuery tables. The files can be uncompressed or be compressed in formats such as Bzip2, GZIP and etc. See https://beam.apache.org/releases/javadoc/current/org/apache/beam/sdk/io/Compression.html for the list of support compression method.
>>>>>>> 1798618a

## Tools

The tools folder contains ready-made utilities which can simplify Google Cloud
Platform usage.

*   [Agile Machine Learning API](tools/agile-machine-learning-api) - A web
    application which provides the ability to train and deploy ML models on
    Google Cloud Machine Learning Engine, and visualize the predicted results
    using LIME through simple post request.
*   [Airflow DAG Metadata Generator](tools/airflow-dag-metadata-generator) - Use Google's
    generative models to analyze Airflow DAGs and supplement them with generated `description`,
    `tags`, and `doc_md` values.      
*   [Airflow States Collector](tools/airflow-states-collector) -
      A tool that creates and uploads an airflow dag to the dags GCS folder. The dag incrementally collect airflow task states and stores to BQ. It also autogenerates a LookerStudio dashboard querying the BQ view. 
*   [Airpiler](tools/airpiler) - A python script to convert Autosys JIL files to
    dag-factory format to be executed in Cloud Composer (managed airflow
    environment).
*   [Ansible Module for Anthos on Bare Metal](tools/anthosbm-ansible-module) -
    Ansible module for installation of Anthos on Bare Metal
*   [Anthos Bare Metal Installer](tools/anthosbm-ansible-module) - An
    [ansible](https://www.ansible.com/resources/get-started) playbook that can
    be used to install
    [Anthos Bare Metal](https://cloud.google.com/anthos/clusters/docs/bare-metal).
*   [Apache Beam Client Throttling](tools/apachebeam-throttling) - A library
    that can be used to limit the number of requests from an Apache Beam
    pipeline to an external service. It buffers requests to not overload the
    external service and activates client-side throttling when the service
    starts rejecting requests due to out of quota errors.
*   [API Key Rotation Checker](tools/api-key-rotation) - A tool that checks your
    GCP organization for API keys and compares them to a customizable rotation
    period. Regularly rotating API keys is a Google and industry standard
    recommended best practice.
*   [AssetInventory](tools/asset-inventory) - Import Cloud Asset Inventory
    resourcs into BigQuery.
*   [BigQuery Discount Per-Project Attribution](tools/kunskap) - A tool that
    automates the generation of a BigQuery table that uses existing exported
    billing data, by attributing both CUD and SUD charges on a per-project
    basis.
*   [BigQuery Policy Tag Utility](tools/bqtag) - Utility class for tagging BQ
    Table Schemas with Data Catalog Taxonomy Policy Tags. Create BQ Authorized
    Views using Policy Tags. Helper utility to provision BigQuery Dataset, Data
    Catalog Taxonomy and Policy Tags.
*   [BigQuery Query Plan Exporter](tools/bigquery-query-plan-exporter) - Command
    line utility for exporting BigQuery query plans in a given date range.
*   [BigQuery Query Plan Visualizer](tools/bq-visualizer) - A web application
    which provides the ability to visualise the execution stages of BigQuery
    query plans to aid in the optimization of queries.
*   [BigQuery z/OS Mainframe Connector](tools/bigquery-zos-mainframe-connector) -
    A utility used to load COBOL MVS data sets into BigQuery and execute query
    and load jobs from the IBM z/OS Mainframe.
*   [Boolean Organization Policy Enforcer](tools/boolean-org-policy-enforcer) -
    A tool to find the projects that do not set a boolean organization policy to
    its expected state, subsequently, set the organization policy to its
    expected set.
*   [Capacity Planner CLI](tools/capacity-planner-cli) - A stand-alone tool to
    extract peak resource usage values and corresponding timestamps for a given
    GCP project, time range and timezone.
*   [Capacity Planner Sheets Extension](tools/capacity-planner-sheets-extension) - 
    A Google Sheets extension to extract peak resource usage values and corresponding
    timestamps for a given GCP project, time range and timezone.
*   [CloudConnect](tools/cloudconnect) - A package that automates the setup of
    dual VPN tunnels between AWS and GCP.
*   [Cloudera Parcel GCS Connector](tools/cloudera-parcel-gcsconnector) - This
    script helps you create a Cloudera parcel that includes Google Cloud Storage
    connector. The parcel can be deployed on a Cloudera managed cluster. This
    script helps you create a Cloudera parcel that includes Google Cloud Storage
    connector. The parcel can be deployed on a Cloudera managed cluster.
*   [Cloud AI Vision Utilities](tools/cloud-vision-utils) - This is an
    installable Python package that provides support tools for Cloud AI Vision.
    Currently there are a few scripts for generating an AutoML Vision dataset
    CSV file from either raw images or image annotation files in PASCAL VOC
    format.
*   [Cloud Composer Backup and Recovery](tools/cloud-composer-backup-restore) - A
    command line tool for applying backup and recovery operations on Cloud
    Composer Airflow environments.
*   [Cloud Composer DAG Validation](tools/cloud-composer-dag-validation) - An automated process for running validation and testing against DAGs in Composer.
*   [Cloud Composer Migration Complexity Assessment](tools/cloud-composer-migration-complexity-assessment) - An Airflow DAG that uses a variety
    of tools to analyze a Cloud Composer 1 environment, determine a work estimate, and
    accelerate the conversion of airflow 1 dags to airflow 2 dags.
*   [Cloud Composer Migration Terraform Generator](tools/cloud-composer-migration-terraform-generator) - Analyzes an existing Cloud Composer 1
    / Airflow 1 environment and generates terraform. Configures new Cloud Composer 2
    environment to meet your workload demands.
*   [CUD Prioritized Attribution](tools/cuds-prioritized-attribution) - A tool
    that allows GCP customers who purchased Committed Use Discounts (CUDs) to
    prioritize a specific scope (e.g. project or folder) to attribute CUDs first
    before letting any unconsumed discount float to other parts of an
    organization.
*   [Custom Organization Policy Library](tools/custom-organization-policy-library) - A library 
    of custom organization policy constraints and samples. It includes tools to easily generate policies for provisioning across your organization using either Google Cloud (gcloud) or Terraform.
*   [Custom Role Analyzer](tools/custom-roles-analyzer) - This tool will provide
    useful insights with respect to custom roles at organization level as well
    as project level to find predefined roles from which the custom role is
    built.
*   [Custom Role Manager](tools/custom-role-manager) - Manages organization- or
    project-level custom roles by combining predefined roles and including and
    removing permissions with wildcards. Can run as Cloud Function or output
    Terraform resources.
*   [Dataproc Event Driven Spark Recommendations](tools/dataproc-event-driven-spark-recommendations/) - 
    Use Google Cloud Functions to analyze Cloud Dataproc clusters and recommend
    best practices for Apache Spark jobs.  Also logs cluster configurations for
    future reference.
*   [Dataproc Scheduled Cluster Sizing](tools/dataproc-scheduled-cluster-sizing/) -
    Use Google Cloud Scheduler an Google Cloud Functions to schedule the resizing
    of a Dataproc cluster.  Changes the primary and secondary worker count.
*   [DataStream Deployment Automation](tools/datastream-deployment-python-automation) -
    Python script to automate the deployment of Google Cloud DataStream. This
    script will create connection profiles, create stream and start stream.
*   [DLP to Data Catalog](tools/dlp-to-data-catalog/) - Inspect your tables using Data Loss  Prevention for PII data and automatically tag it on Data Catalog using Python.
*   [DNS Sync](tools/dns-sync) - Sync a Cloud DNS zone with GCE resources.
    Instances and load balancers are added to the cloud DNS zone as they start
    from compute_engine_activity log events sent from a pub/sub push
    subscription. Can sync multiple projects to a single Cloud DNS zone.
*   [Firewall Enforcer](tools/firewall-enforcer) - Automatically watch & remove
    illegal firewall rules across organization. Firewall rules are monitored by
    a Cloud Asset Inventory Feed, which trigger a Cloud Function that inspects
    the firewall rule and deletes it if it fails a test.
*   [GCE Disk Encryption Converter](tools/gce-google-keys-to-cmek) - A tool that
    converts disks attached to a GCE VM instance from Google-managed keys to a
    customer-managed key stored in Cloud KMS.
*   [GCE switch disk-type](tools/gce-change-disktype) - A tool that changes type
    of disks attached to a GCE instance.
*   [GCE Quota Sync](tools/gce-quota-sync) - A tool that fetches resource quota
    usage from the GCE API and synchronizes it to Stackdriver as a custom
    metric, where it can be used to define automated alerts.
*   [GCE Usage Log](tools/gce-usage-log) - Collect GCE instance events into a
    BigQuery dataset, surfacing your vCPUs, RAM, and Persistent Disk, sliced by
    project, zone, and labels.
*   [GCP Architecture Visualizer](https://github.com/forseti-security/forseti-visualizer) -
    A tool that takes CSV output from a Forseti Inventory scan and draws out a
    dynamic hierarchical tree diagram of org -> folders -> projects ->
    gcp_resources using the D3.js javascript library.
*   [GCP AWS HA VPN Connection terraform ](tools/gcp-aws-ha-vpn) - Terraform
    script to setup HA VPN between GCP and AWS.
*   [GCP Azure HA VPN Connection Terraform](tools/gcp-azure-ha-vpn) - Terraform
    code to setup HA VPN between GCP and Microsoft Azure.
*   [GCP Organization Hierarchy Viewer](tools/gcp-org-hierarchy-viewer) - A CLI
    utility for visualizing your organization hierarchy in the terminal.
*   [GCPViz](tools/gcpviz) - a visualization tool that takes input from
    [Cloud Asset Inventory](https://cloud.google.com/asset-inventory/docs/overview),
    creates relationships between assets and outputs a format compatible with
    [graphviz](http://graphviz.gitlab.io/).
*   [GCS Bucket Mover](tools/gcs-bucket-mover) - A tool to move user's bucket,
    including objects, metadata, and ACL, from one project to another.
*   [GCS to BigQuery](tools/gcs2bq) - A tool fetches object metadata from all
    Google Cloud Storage buckets and exports it in a format that can be imported
    into BigQuery for further analysis.
*   [GCS Usage Recommender](tools/gcs-usage-recommender) - A tool that generates
    bucket-level intelligence and access patterns across all projects for a GCP
    project to generate recommended object lifecycle management.
*   [GCVE2BQ](tools/gcve2bq) - A tool for scheduled exports of VM, datastore and ESXi
    utilization data from vCenter to BigQuery for billing and reporting use cases.
*   [GKE AutoPSC Controller](tools/gke-autopsc-controller) - Google Kubernetes Engine
    controller, to setup PSC ServiceAttachment for Gateway API managed Forwarding Rules.
*   [Global DNS -> Zonal DNS Project Bulk Migration](tools/gdns-zdns-project-bulk-migration) - 
    A shell script for gDNS-zDNS project bulk migration.
*   [GKE Billing Export](tools/gke-billing-export) - Google Kubernetes Engine
    fine grained billing export.
*   [gmon](tools/gmon/) - A command-line interface (CLI) for Cloud Monitoring
    written in Python.
*   [Google Cloud Support Slackbot](tools/google-cloud-support-slackbot) - Slack
    application that pulls Google Cloud support case information via the Cloud
    Support API and pushes the information to Slack
*   [GSuite Exporter Cloud Function](tools/gsuite-exporter-cloud-function/) - A
    script that deploys a Cloud Function and Cloud Scheduler job that executes
    the GSuite Exporter tool automatically on a cadence.
*   [GSuite Exporter](tools/gsuite-exporter/) - A Python package that automates
    syncing Admin SDK APIs activity reports to a GCP destination. The module
    takes entries from the chosen Admin SDK API, converts them into the
    appropriate format for the destination, and exports them to a destination
    (e.g: Stackdriver Logging).
*   [Hive to BigQuery](tools/hive-bigquery/) - A Python framework to migrate
    Hive table to BigQuery using Cloud SQL to keep track of the migration
    progress.
*   [IAM Permissions Copier](tools/iam-permissions-copier) - This tool allows
    you to copy supported GCP IAM permissions from unmanaged users to managed
    Cloud Identity users.
*   [IAM Recommender at Scale](tools/iam-recommender-at-scale) - A python
    package that automates applying iam recommendations.
*   [Instance Mapper](tools/instance_mapper) - Maps different IaaS VM instance
    types from EC2 and Azure Compute to Google Cloud Platform instance types
    using a customizable score-based method. Also supports database instances.
*   [IPAM Autopilot](tools/ipam-autopilot) - A simple tool for managing IP
    address ranges for GCP subnets.
*   [K8S-2-GSM](tools/k8s-2-gsm) - A containerized golang app to migrate Kubernetes
    secrets to Google Secrets Manger
    (to leverage [CSI secret driver](https://secrets-store-csi-driver.sigs.k8s.io/)).
    [LabelMaker](tools/labelmaker) - A tool that reads key:value pairs from a
    json file and labels the running instance and all attached drives
    accordingly.
*   [Logbucket Global to Regional](tools/logbucket-global-to-regional) - Utility
    to change _Default sink destination to regional log buckets
*   [Machine Learning Auto Exploratory Data Analysis and Feature Recommendation](tools/ml-auto-eda) -
    A tool to perform comprehensive auto EDA, based on which feature
    recommendations are made, and a summary report will be generated.
*   [Maven Archetype Dataflow](tools/maven-archetype-dataflow) - A maven
    archetype which bootstraps a Dataflow project with common plugins
    pre-configured to help maintain high code quality.
*   [Netblock Monitor](tools/netblock-monitor) - An Apps Script project that
    will automatically provide email notifications when changes are made to
    Google’s IP ranges.
*   [OpenAPI to Cloud Armor converter](tools/openapi-to-cloud-armor) - A simple
    tool to generate Cloud Armor policies from OpenAPI specifications.
*   [Permission Discrepancy Finder](tools/permission-discrepancy-finder) - A
    tool to find the principals with missing permissions on a resource within a
    project, subsequently, grants them the missing permissions.
*   [Pubsub2Inbox](tools/pubsub2inbox) - A generic Cloud Function-based tool
    that takes input from Pub/Sub messages and turns them into email, webhooks
    or GCS objects.
*   [Quota Manager](tools/quota-manager) - A python module to programmatically
    update GCP service quotas such as bigquery.googleapis.com.
*   [Quota Monitoring and Alerting](tools/quota-monitoring-alerting) - An
    easy-to-deploy Data Studio Dashboard with alerting capabilities, showing
    usage and quota limits in an organization or folder.
*   [Ranger Hive Assessment for BigQuery/BigLake IAM migration](tools/ranger-to-bigquery-biglake-assessment) - 
    A tool that assesses which Ranger authorization rules can be migrated 
    or not to BigQuery/BigLake IAM.
*   [Reddit Comment Streaming](tools/reddit-comment-streaming/) - 
    Use PRAW, TextBlob, and Google Python API to collect and analyze 
    reddit comments. Pushes comments to a Google Pub/sub Topic.
*   [Secret Manager Helper](tools/secret-manager-helper) - A Java library to
    make it easy to replace placeholder strings with Secret Manager secret
    payloads.
*   [Service Account Provider](tools/service-account-provider) - A tool to
    exchange GitLab CI JWT tokens against GCP IAM access tokens, in order to
    allow GitLab CI jobs to access Google Cloud APIs
*   [Site Verification Group Sync](tools/site-verification-group-sync) - A tool
    to provision "verified owner" permissions (to create GCS buckets with custom
    dns) based on membership of a Google Group.
*   [SLO Generator](tools/slo-generator/) - A Python package that automates
    computation of Service Level Objectives, Error Budgets and Burn Rates on
    GCP, and export the computation results to available exporters (e.g: PubSub,
    BigQuery, Stackdriver Monitoring), using policies written in JSON format.
*   [Snowflake_to_BQ](tools/snowflake2bq/) - A shell script to transfer tables
    (schema & data) from Snowflake to BigQuery.
*   [SPIFFE GCP Proxy](tools/spiffe-gcp-proxy) - A tool to ease the integration
    of [SPIFFE](https://spiffe.io/) supported On-Prem workloads with GCP APIs
    using Workload Identity Federation
*   [STS Job Manager](tools/sts-job-manager/) - A petabyte-scale bucket
    migration tool utilizing
    [Storage Transfer Service](https://cloud.google.com/storage-transfer-service)
*   [Vertex AI Endpoint Tester] (tools/vertex-ai-endpoint-load-tester) - This 
    utility helps to methodically test variety of Vertex AI Endpoints by their
    sizes so that one can decide the right size to deploy an ML Model on Vertex
    AI given a sample request JSON and some idea(s) on expected queries per second.
*   [Vertex AI Endpoint Tester](tools/vertex-ai-endpoint-load-tester) - This 
    utility helps to methodically test variety of Vertex AI Endpoints by their
    sizes so that one can decide the right size to deploy an ML Model on Vertex
    AI given a sample request JSON and some idea(s) on expected queries per second.
*   [VM Migrator](tools/vm-migrator) - This utility automates migrating Virtual
    Machine instances within GCP. You can migrate VM's from one zone to another
    zone/region within the same project or different projects while retaining
    all the original VM properties like disks, network interfaces, ip, metadata,
    network tags and much more.
*   [VPC Flow Logs Analysis](tools/vpc-flowlogs-analysis) - A configurable Log
    sink + BigQuery report that shows traffic attributed to the projects in the
    Shared VPCs.
*   [VPC Flow Logs Enforcer](tools/vpc-flowlogs-enforcer) - A Cloud Function
    that will automatically enable VPC Flow Logs when a subnet is created or
    modified in any project under a particular folder or folders.
*   [VPC Flow Logs Top Talkers](tools/vpc-flowlogs-toptalkers) - A configurable
    Log sink + BigQuery view to generate monthly/daily aggregate traffic reports
    per subnet or host, with the configurable labelling of IP ranges and ports.
*   [Webhook Ingestion Data Pipeline](tools/webhook-ingestion-pipeline) - A
    deployable app to accept and ingest unauthenticated webhook data to
    BigQuery.
*   [XSD to BigQuery Schema Generator](tools/xsd-to-bigquery-schema) - A command
    line tool for converting an XSD schema representing deeply nested and
    repeated XML content into a BigQuery compatible table schema represented in
    JSON.
*   [Numeric Family Recommender - Oracle](tools/numeric-family-recommender-oracle) - The Numeric Family
    Recommender is a database script that recommends the best numeric data type for the NUMBER data type
    when migrating from legacy databases like Oracle to Google Cloud platforms like BigQuery, AlloyDB,
    Cloud SQL for PostgreSQL, and Google Cloud Storage.
*   [Cloud Composer Stress Testing](tools/cloud-composer-stress-testing) - A collection
    of tools aimed at testing, benchmarking, and simulating workloads within Composer. Great for
    integration testing and experimenting with different environment configurations. 
*   [Cloud Composer Environment Rotator](tools/cloud-composer-environment-rotator) - Rotate Airflow
    resources from an old composer environment to a new composer environment with minimal downtime. Ideal
    for non in-place environment updates, downgrading environment versions, or migrating to different regions.
*   [Gradio and Generative AI Example](examples/genai-gradio-example) - The example code allows developers 
    to create rapid Generative AI PoC applications with Gradio and Gen AI agents.
*   [Memorystore Cluster Ops Framework](tools/memorystore-cluster-ops-framework) - This is a framework that 
    provides the tools to apply cluster level operations that enable capabilities like cluster backups, migration & validation, etc. 
    The framework can be extended for other use cases as required. 
    The framework uses RIOT to bridge current product gaps with Memorystore Clusters
*   [ML Project Generator](tools/ml-project-generator) - A utility to create a Production grade ML project template with the best productivity tools installed like auto-formatting, license checks, linting, etc.

## Contributing

See the contributing [instructions](/CONTRIBUTING.md) to get started
contributing.

## Contact

Questions, issues, and comments should be directed to
[professional-services-oss@google.com](mailto:professional-services-oss@google.com).

[gcf]: https://cloud.google.com/functions/
[gcf-bg]: https://cloud.google.com/functions/docs/writing/background
[logs-export]: https://cloud.google.com/logging/docs/export/<|MERGE_RESOLUTION|>--- conflicted
+++ resolved
@@ -16,83 +16,6 @@
 [![Open in Cloud Shell](http://gstatic.com/cloudssh/images/open-btn.svg)](https://console.cloud.google.com/cloudshell/editor?cloudshell_git_repo=https%3A%2F%2Fgithub.com%2FGoogleCloudPlatform%2Fprofessional-services.git)
 
 ## Examples
-<<<<<<< HEAD
-The examples folder contains example solutions across a variety of Google Cloud Platform products. Use these solutions as a reference for your own or extend them to fit your particular use case.
-
-* [Anthos Service Mesh Multi-Cluster](examples/anthos-service-mesh-multicluster) - Solution to federate two private GKE clusters using Anthos Service Mesh.
-* [Anthos CICD with Gitlab](examples/anthos-cicd-with-gitlab) - A step-by-step guide to create an example CI/CD solution using Anthos and Gitlab.
-* [Audio Content Profiling](examples/ml-audio-content-profiling) - A tool that builds a pipeline to scale the process of moderating audio files for inappropriate content using machine learning APIs.
-* [Cloud Audit Log Samples](examples/audit-log-examples/) - A sample collection of Audit Logs for Users and Customers to better the structure, contents, and values contained in various log events.
-* [BigQuery Audit Log Dashboard](examples/bigquery-audit-log) - Solution to help audit BigQuery usage using Data Studio for visualization and a sample SQL script to query the back-end data source consisting of audit logs.
-* [BigQuery Audit Log Anomaly Detection](examples/bigquery-auditlog-anomaly-detection) - Sample of using BigQuery audit logs for automated anomaly detection and outlier analysis. Generates user friendly graphs for quick bq environment analysis.
-* [BigQuery Automated Email Exports](examples/bq-email-exports) - Serverless solution to automate the sending of BigQuery export results via email on a scheduled interval. The email will contain a link to a signed or unsigned URL, allowing the recipient to view query results as a JSON, CSV, or Avro file.
-* [BigQuery Billing Dashboard](examples/bigquery-billing-dashboard) - Solution to help displaying billing info using Data Studio for visualization and a sample SQL script to query the back-end billing export table in BigQuery.
-* [BigQuery Cross Project Slot Monitoring](examples/bigquery-cross-project-slot-monitoring) - Solution to help monitoring slot utilization across multiple projects, while breaking down allocation per project.
-* [BigQuery Group Sync For Row Level Access](examples/bigquery-row-access-groups) - Sample code to synchronize group membership from G Suite/Cloud Identity into BigQuery and join that with your data to control access at row level.
-* [BigQuery Table Access Pattern Analysis](examples/bigquery-table-access-pattern-analysis) - Sample code to analyse data pipeline optimisation points, by pinpointing suboptimal pipeline scheduling between tables in a data warehouse ELT job.
-* [BigQuery Pipeline Utility](tools/bqpipeline)  - Python utility class for defining data pipelines in BigQuery.
-* [BigQuery to XML Export](tools/bigquery-to-xml) - Python tool that takes a BigQuery query and returns the output as an XML string.
-* [Bigtable Dataflow Cryptocurrencies Exchange RealTime Example](examples/cryptorealtime) - Apache Beam example that reads from the Crypto Exchanges WebSocket API as Google Cloud Dataflow pipeline and saves the feed in Google Cloud Bigtable. Real time visualization and query examples from GCP Bigtable running on Flask server are included.
-* [Bigtable Dataflow Update Table Key Pipeline](examples/bigtable-change-key) - Dataflow pipeline with an example of how to update the key of an existing table. It works with any table, regardless the schema. It shows how to update your key for a table with existing data, to try out different alternatives to improve performance.
-* [BigQuery Automated Schema Management](tools/bqman) - Command-line utility for automated provisioning and management of BigQuery datasets and tables.
-* [Cloud Composer Examples](examples/cloud-composer-examples) - Examples of using Cloud Composer, GCP's managed Apache Airflow service.
-* [Cloud Composer CI/CD](examples/cloud-composer-cicd) - Examples of using Cloud Build to deploy airflow DAGs to Cloud Composer.
-* [Cloud Data Fusion Functions and Plugins](examples/cloud-datafusion-functions-plugins) - Examples of Cloud Data Fusion Functions and Plugins.
-* [Cloud Function VM Delete Event Handler Example](examples/gcf-pubsub-vm-delete-event-handler) - Solution to automatically delete A records in Cloud DNS when a VM is deleted.  This solution implements a [Google Cloud Function][gcf] [Background Function][gcf-bg] triggered on `compute.instances.delete` events published through [Stackdriver Logs Export][logs-export].
-* [Cloud SQL Custom Metric](examples/cloud-sql-custom-metric) - An example of creating a Stackdriver custom metric monitoring Cloud SQL Private Services IP consumption.
-* [Cloud Support API](examples/cloud-support) - Sample code using Cloud Support API
-* [CloudML Bank Marketing](examples/cloudml-bank-marketing) - Notebook for creating a classification model for marketing using CloudML.
-* [CloudML Bee Health Detection](examples/cloudml-bee-health-detection) - Detect if a bee is unhealthy based on an image of it and its subspecies.
-* [CloudML Churn Prediction](examples/cloudml-churn-prediction) - Predict users' propensity to churn using Survival Analysis.
-* [CloudML Customer Support and Complaint Handling](examples/cloudml-support-routing) - BigQuery + AutoML pipeline classifying customer complaints based on expected resolution; adaptable to other support communications use cases.
-* [CloudML Deep Collaborative Filtering](examples/cloudml-collaborative-filtering) - Recommend songs given either a user or song.
-* [CloudML Energy Price Forecasting](examples/cloudml-energy-price-forecasting) - Predicting the future energy price based on historical price and weather.
-* [CloudML Fraud Detection](examples/cloudml-fraud-detection) - Fraud detection model for credit-cards transactions.
-* [CloudML Sentiment Analysis](examples/cloudml-sentiment-analysis) - Sentiment analysis for movie reviews using TensorFlow `RNNEstimator`.
-* [CloudML Scikit-learn Pipeline](examples/cloudml-sklearn-pipeline) - This is a example for building a scikit-learn-based machine learning pipeline trainer that can be run on AI Platform. The pipeline can be trained locally or remotely on AI platform. The trained model can be further deployed on AI platform to serve online traffic.
-* [CloudML TensorFlow Profiling](examples/tensorflow-profiling-examples) - TensorFlow profiling examples for training models with CloudML
-* [Cost Optimization DataStudio Dashboard](examples/cost-optimization-dashboard) - SQL scripts to help build Cost Optimization DataStudio Dashboard.
-* [Data Generator](examples/dataflow-data-generator) - Generate random data with a custom schema at scale for integration tests or demos.
-* [Dataflow BigQuery Transpose Example](examples/dataflow-bigquery-transpose) - An example pipeline to transpose/pivot/rotate a BigQuery table.
-* [Dataflow Elasticsearch Indexer](examples/dataflow-elasticsearch-indexer) - An example pipeline that demonstrates the process of reading JSON documents from Cloud Pub/Sub, enhancing the document using metadata stored in Cloud Bigtable and indexing those documents into [Elasticsearch](https://www.elastic.co/).
-* [Dataflow Python Examples](examples/dataflow-python-examples) - Various ETL examples using the Dataflow Python SDK.
-* [Dataflow Scala Example: Kafka2Avro](examples/dataflow-scala-kafka2avro) - Example to read objects from Kafka, and persist them encoded in Avro in Google Cloud Storage, using Dataflow with SCIO.
-* [Dataflow Streaming Benchmark](examples/dataflow-streaming-benchmark) - Utility to publish randomized fake JSON messages to a Cloud Pub/Sub topic at a configured QPS.
-* [Dataflow DLP Hashpipeline](examples/dataflow-dlp-hash-pipeline) - Match DLP Social Security Number findings against a hashed dictionary in Firestore. Use Secret Manager for the hash key.
-* [Dataflow Template Pipelines](https://github.com/GoogleCloudPlatform/DataflowTemplates) - Pre-implemented Dataflow template pipelines for solving common data tasks on Google Cloud Platform.
-* [Dataflow Production Ready](examples/dataflow-production-ready) - Reference implementation for best practices around Beam, pipeline structuring, testing and continuous deployment.
-* [Dataflow XML to BigQuery](examples/dataflow-xmlio-to-bq) - Example of loading XML data into BigQuery with DataFlow via XMLIO.
-* [Dataproc GCS Connector](examples/dataproc-gcs-connector) - Install and test unreleased features on the GCS Connector for Dataproc.
-* [Dataproc Persistent History Server for Ephemeral Clusters](examples/dataproc-persistent-history-server) - Example of writing logs from an ephemeral cluster to GCS and using a separate single node cluster to look at Spark and YARN History UIs.
-* [dbt-on-cloud-composer](examples/dbt-on-cloud-composer) - Example of using dbt to manage BigQuery data pipelines, utilizing Cloud Composer to run and schedule the dbt runs.
-* [Data Format Description Language (DFDL) Processesor with Firestore and Pubsub](examples/dfdl-firestore-pubsub-example) - Example to process a binary using DFDL definition and Daffodil libraries. The DFDL definition is stored in firestore, the request to process is done through a pubsub subcription and the output is published is a JSON format in a Pubsub topic.
-* [Data Format Description Language (DFDL) Processesor with Bigtable and Pubsub](examples/dfdl-bigtable-pubsub-example) - Example to process a binary using DFDL definition and Daffodil libraries. The DFDL definition is stored in bigtable, the request to process is done through a pubsub subcription and the output is published is a JSON format in a Pubsub topic.
-* [Dialogflow Webhook Example](examples/dialogflow-webhook-example) - Webhook example for dialogflow in Python.
-* [Dialogflow CX Private Webhook Example](examples/dialogflowcx-private-webhook-example) - Webhook example for Dialogflow CX in Python.
-* [Dialogflow Entities Creation and Update](examples/dialogflow-entities-example) - Creation and update of entities for Dialogflow in Python.
-* [DLP API Examples](examples/dlp) - Examples of the DLP API usage.
-* [GCE Access to Google AdminSDK](examples/gce-to-adminsdk) - Example to help manage access to Google's AdminSDK using GCE's service account identity
-* [GCS to BQ using serverless services](examples/gcs-to-bq-serverless-services) - Example to ingest GCS to BigQuery using serverless services such as Cloud Function, Pub/Sub and Serverless Spark.
-* [Grpc Server connected to Spanner Database](examples/grpc_spanner_example) - Basic example of a Grpc server that is connected to a Spanner database.
-* [Grpc Server connected to Redis](examples/grpc_redis_example) - Basic example of a Grpc server that is connected to Redis.
-* [Home Appliance Status Monitoring from Smart Power Readings](examples/e2e-home-appliance-status-monitoring) - An end-to-end demo system featuring a suite of Google Cloud Platform products such as IoT Core, ML Engine, BigQuery, etc.
-* [IAP User Profile](examples/iap-user-profile) - An example to retrieve user profile from an IAP-enabled GAE application.
-* [IoT Nirvana](examples/iot-nirvana) - An end-to-end Internet of Things architecture running on Google Cloud Platform.
-* [MongoDB DLP hybrid inspection](examples/mongodb-hybrid-dlp) - Use Sensitive Data Protection's Data Loss Prevention to scan MongoDB data in near real-time.
-* [Kubeflow Pipelines Sentiment Analysis](examples/kubeflow-pipelines-sentiment-analysis) - Create a Kubeflow Pipelines component and pipelines to analyze sentiment for New York Times front page headlines using Cloud Dataflow (Apache Beam Java) and Cloud Natural Language API.
-* [Kubeflow Fairing Example](examples/kubeflow-fairing-example) - Provided three notebooks to demonstrate the usage of Kubeflow Faring to train machine learning jobs (Scikit-Learn, XGBoost, Tensorflow) locally or in the Cloud (AI platform training or Kubeflow cluster).
-* [Python CI/CD with Cloud Builder and CSR](examples/python-cicd-with-cloudbuilder) - Example that uses Cloud Builder and Cloud Source Repositories to automate testing and linting.
-* [Pub/Sub Client Batching Example](examples/pubsub-publish-avro-example) - Batching in Pub/Sub's Java client API.
-* [QAOA](examples/qaoa) - Examples of parsing a max-SAT problem in a proprietary format.
-* [Redis Cluster on GKE Example](examples/redis-cluster-gke) - Deploying Redis cluster on GKE.
-* [Spanner Interleave Subquery](examples/spanner-interleave-subquery) - Example code to benchmark Cloud Spanner's subqueries for interleaved tables.
-* [Spinnaker](examples/spinnaker) - Example pipelines for a Canary / Production deployment process.
-* [TensorFlow Serving on GKE and Load Testing](examples/tf-load-testing) - Examples how to implement Tensorflow model inference on GKE and to perform a load testing of such solution.
-* [TensorFlow Unit Testing](examples/tensorflow-unit-testing) - Examples how to write unit tests for TensorFlow ML models.
-* [Terraform Internal HTTP Load Balancer](examples/terraform-ilb) - Terraform example showing how to deploy an internal HTTP load balancer.
-* [Uploading files directly to Google Cloud Storage by using Signed URL](examples/direct-upload-to-gcs) - Example architecture to enable uploading files directly to GCS by using [Signed URL](https://cloud.google.com/storage/docs/access-control/signed-urls).
-* [Vertex AI MLOps Pipeline](examples/vertex_pipeline) - Demonstrates end-to-end MLOps process using Vertex AI platform and Smart Analytics technology capabilities.
-=======
 
 The examples folder contains example solutions across a variety of Google Cloud
 Platform products. Use these solutions as a reference for your own or extend
@@ -288,7 +211,10 @@
     implementation for best practices around Beam, pipeline structuring, testing
     and continuous deployment.
 *   [Dataflow XML to BigQuery](examples/dataflow-xmlio-to-bq) - Example of
-    loading XML data into BigQuery with DataFlow via XMLIO.
+    loading XML data into BigQuery with DataFlow via XMLIO
+*   [Data Loss Prevention hybrid inspection for MongoDB](examples/mongodb-hybrid-dlp) - 
+    A Cloud Function using MongoDB Change Streams that uses Sensitive Data Protection's
+    hybrid Data Loss Prevention inspection API in near real-time.
 *   [Dataproc GCS Connector](examples/dataproc-gcs-connector) - Install and test
     unreleased features on the GCS Connector for Dataproc.
 *   [Dataproc Job Optimization Guide](examples/dataproc-job-optimization-guide) - Step-by-step
@@ -402,7 +328,6 @@
 *   [TSOP object transfer Log prosessor](examples/tsop-log-processor/) - This example shows
     how to log object transfer logs by TSOP to Cloud Logging.
 *   [GCS CSV files to BigQuery](https://github.com/GoogleCloudPlatform/DataflowTemplates/blob/main/v1/README_GCS_CSV_to_BigQuery.md) - This example shows how to load files in CSV format stored in GCS to load to BigQuery tables. The files can be uncompressed or be compressed in formats such as Bzip2, GZIP and etc. See https://beam.apache.org/releases/javadoc/current/org/apache/beam/sdk/io/Compression.html for the list of support compression method.
->>>>>>> 1798618a
 
 ## Tools
 
